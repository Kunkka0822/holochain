--- conflicted
+++ resolved
@@ -263,13 +263,11 @@
         /// Send a validation receipt to a remote node.
         fn send_validation_receipt(dna_hash: DnaHash, to_agent: AgentPubKey, from_agent: AgentPubKey, receipt: SerializedBytes) -> ();
 
-<<<<<<< HEAD
         /// New integrated data.
         fn new_integrated_data(dna_hash: DnaHash) -> ();
-=======
+
         /// Check if an agent is an authority for a hash.
         fn authority_for_hash(dna_hash: DnaHash, from_agent: AgentPubKey, dht_hash: AnyDhtHash) -> bool;
->>>>>>> 35215eac
     }
 }
 
