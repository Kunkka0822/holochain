#![allow(clippy::too_many_arguments)]
use crate::actor::*;
use crate::event::*;
use crate::*;

use futures::future::FutureExt;
use kitsune_p2p::event::MetricDatum;
use kitsune_p2p::event::MetricKind;
use kitsune_p2p::event::MetricQuery;
use kitsune_p2p::event::MetricQueryAnswer;

use crate::types::AgentPubKeyExt;

use ghost_actor::dependencies::tracing;
use ghost_actor::dependencies::tracing_futures::Instrument;

use holochain_zome_types::zome::FunctionName;
use kitsune_p2p::actor::KitsuneP2pSender;
use kitsune_p2p::agent_store::AgentInfoSigned;
use std::future::Future;
use std::time::SystemTime;

macro_rules! timing_trace {
    ($code:block $($rest:tt)*) => {{
        let __start = std::time::Instant::now();
        let __out = $code;
        async move {
            let __out = __out.await;
            let __elapsed_s = __start.elapsed().as_secs_f64();
            if __elapsed_s >= 5.0 {
                tracing::warn!( elapsed_s = %__elapsed_s $($rest)* );
            } else {
                tracing::debug!( elapsed_s = %__elapsed_s $($rest)* );
            }
            __out
        }
    }};
}

#[derive(Clone)]
struct WrapEvtSender(futures::channel::mpsc::Sender<HolochainP2pEvent>);

impl WrapEvtSender {
    pub fn put_agent_info_signed(
        &self,
        dna_hash: DnaHash,
        to_agent: AgentPubKey,
        agent_info_signed: AgentInfoSigned,
    ) -> impl Future<Output = HolochainP2pResult<()>> + 'static + Send {
        timing_trace!(
            {
                self.0
                    .put_agent_info_signed(dna_hash, to_agent, agent_info_signed)
            },
            "(hp2p:handle) put_agent_info_signed",
        )
    }

    fn get_agent_info_signed(
        &self,
        dna_hash: DnaHash,
        to_agent: AgentPubKey,
        kitsune_space: Arc<kitsune_p2p::KitsuneSpace>,
        kitsune_agent: Arc<kitsune_p2p::KitsuneAgent>,
    ) -> impl Future<Output = HolochainP2pResult<Option<AgentInfoSigned>>> + 'static + Send {
        timing_trace!(
            {
                self.0
                    .get_agent_info_signed(dna_hash, to_agent, kitsune_space, kitsune_agent)
            },
            "(hp2p:handle) get_agent_info_signed",
        )
    }

    fn query_agent_info_signed(
        &self,
        dna_hash: DnaHash,
        to_agent: AgentPubKey,
        kitsune_space: Arc<kitsune_p2p::KitsuneSpace>,
        kitsune_agent: Arc<kitsune_p2p::KitsuneAgent>,
    ) -> impl Future<Output = HolochainP2pResult<Vec<AgentInfoSigned>>> + 'static + Send {
        timing_trace!(
            {
                self.0
                    .query_agent_info_signed(dna_hash, to_agent, kitsune_space, kitsune_agent)
            },
            "(hp2p:handle) query_agent_info_signed",
        )
    }

<<<<<<< HEAD
    fn query_agent_info_signed_near_basis(
        &self,
        dna_hash: DnaHash,
        kitsune_space: Arc<kitsune_p2p::KitsuneSpace>,
        basis_loc: u32,
        limit: u32,
    ) -> impl Future<Output = HolochainP2pResult<Vec<AgentInfoSigned>>> + 'static + Send {
        timing_trace!(
            {
                self.0
                    .query_agent_info_signed_near_basis(dna_hash, kitsune_space, basis_loc, limit)
            },
            "(hp2p:handle) query_agent_info_signed_near_basis",
=======
    fn put_metric_datum(
        &self,
        dna_hash: DnaHash,
        to_agent: AgentPubKey,
        agent: AgentPubKey,
        kind: MetricKind,
        timestamp: SystemTime,
    ) -> impl Future<Output = HolochainP2pResult<()>> + 'static + Send {
        timing_trace!(
            {
                self.0
                    .put_metric_datum(dna_hash, to_agent, agent, kind, timestamp)
            },
            "(hp2p:handle) put_metric_datum",
        )
    }

    fn query_metrics(
        &self,
        dna_hash: DnaHash,
        to_agent: AgentPubKey,
        query: MetricQuery,
    ) -> impl Future<Output = HolochainP2pResult<MetricQueryAnswer>> + 'static + Send {
        timing_trace!(
            { self.0.query_metrics(dna_hash, to_agent, query) },
            "(hp2p:handle) query_metrics",
>>>>>>> 1e91eced
        )
    }

    fn call_remote(
        &self,
        dna_hash: DnaHash,
        to_agent: AgentPubKey,
        from_agent: AgentPubKey,
        zome_name: ZomeName,
        fn_name: FunctionName,
        cap: Option<CapSecret>,
        payload: ExternIO,
    ) -> impl Future<Output = HolochainP2pResult<SerializedBytes>> + 'static + Send {
        timing_trace!(
            {
                self.0.call_remote(
                    dna_hash, to_agent, from_agent, zome_name, fn_name, cap, payload,
                )
            },
            "(hp2p:handle) call_remote",
        )
    }

    fn publish(
        &self,
        dna_hash: DnaHash,
        to_agent: AgentPubKey,
        from_agent: AgentPubKey,
        request_validation_receipt: bool,
        dht_hash: holo_hash::AnyDhtHash,
        ops: Vec<(holo_hash::DhtOpHash, holochain_types::dht_op::DhtOp)>,
    ) -> impl Future<Output = HolochainP2pResult<()>> + 'static + Send {
        let op_count = ops.len();
        timing_trace!({
            self.0.publish(dna_hash, to_agent, from_agent, request_validation_receipt, dht_hash, ops)
        }, %op_count, "(hp2p:handle) publish")
    }

    fn get_validation_package(
        &self,
        dna_hash: DnaHash,
        to_agent: AgentPubKey,
        header_hash: HeaderHash,
    ) -> impl Future<Output = HolochainP2pResult<ValidationPackageResponse>> + 'static + Send {
        timing_trace!(
            {
                self.0
                    .get_validation_package(dna_hash, to_agent, header_hash)
            },
            "(hp2p:handle) get_validation_package",
        )
    }

    fn get(
        &self,
        dna_hash: DnaHash,
        to_agent: AgentPubKey,
        dht_hash: holo_hash::AnyDhtHash,
        options: event::GetOptions,
    ) -> impl Future<Output = HolochainP2pResult<WireOps>> + 'static + Send {
        timing_trace!(
            { self.0.get(dna_hash, to_agent, dht_hash, options) },
            "(hp2p:handle) get",
        )
    }

    fn get_meta(
        &self,
        dna_hash: DnaHash,
        to_agent: AgentPubKey,
        dht_hash: holo_hash::AnyDhtHash,
        options: event::GetMetaOptions,
    ) -> impl Future<Output = HolochainP2pResult<MetadataSet>> + 'static + Send {
        timing_trace!(
            { self.0.get_meta(dna_hash, to_agent, dht_hash, options) },
            "(hp2p:handle) get_meta",
        )
    }

    fn get_links(
        &self,
        dna_hash: DnaHash,
        to_agent: AgentPubKey,
        link_key: WireLinkKey,
        options: event::GetLinksOptions,
    ) -> impl Future<Output = HolochainP2pResult<WireLinkOps>> + 'static + Send {
        timing_trace!(
            { self.0.get_links(dna_hash, to_agent, link_key, options) },
            "(hp2p:handle) get_links",
        )
    }

    fn get_agent_activity(
        &self,
        dna_hash: DnaHash,
        to_agent: AgentPubKey,
        agent: AgentPubKey,
        query: ChainQueryFilter,
        options: event::GetActivityOptions,
    ) -> impl Future<Output = HolochainP2pResult<AgentActivityResponse<HeaderHash>>> + 'static + Send
    {
        timing_trace!(
            {
                self.0
                    .get_agent_activity(dna_hash, to_agent, agent, query, options)
            },
            "(hp2p:handle) get_agent_activity",
        )
    }

    fn validation_receipt_received(
        &self,
        dna_hash: DnaHash,
        to_agent: AgentPubKey,
        receipt: SerializedBytes,
    ) -> impl Future<Output = HolochainP2pResult<()>> + 'static + Send {
        timing_trace!(
            {
                self.0
                    .validation_receipt_received(dna_hash, to_agent, receipt)
            },
            "(hp2p:handle) validation_receipt_received",
        )
    }

    fn fetch_op_hashes_for_constraints(
        &self,
        dna_hash: DnaHash,
        to_agent: AgentPubKey,
        dht_arc: kitsune_p2p::dht_arc::DhtArc,
        since: holochain_types::Timestamp,
        until: holochain_types::Timestamp,
    ) -> impl Future<Output = HolochainP2pResult<Vec<holo_hash::DhtOpHash>>> + 'static + Send {
        timing_trace!(
            {
                self.0
                    .fetch_op_hashes_for_constraints(dna_hash, to_agent, dht_arc, since, until)
            },
            "(hp2p:handle) fetch_op_hashes_for_constraints",
        )
    }

    fn fetch_op_hash_data(
        &self,
        dna_hash: DnaHash,
        to_agent: AgentPubKey,
        op_hashes: Vec<holo_hash::DhtOpHash>,
    ) -> impl Future<
        Output = HolochainP2pResult<
            Vec<(
                holo_hash::AnyDhtHash,
                holo_hash::DhtOpHash,
                holochain_types::dht_op::DhtOp,
            )>,
        >,
    >
           + 'static
           + Send {
        let op_count = op_hashes.len();
        timing_trace!(
            { self.0.fetch_op_hash_data(dna_hash, to_agent, op_hashes) },
            %op_count,
            "(hp2p:handle) fetch_op_hash_data",
        )
    }

    fn sign_network_data(
        &self,
        dna_hash: DnaHash,
        to_agent: AgentPubKey,
        data: Vec<u8>,
    ) -> impl Future<Output = HolochainP2pResult<Signature>> + 'static + Send {
        let byte_count = data.len();
        timing_trace!(
            { self.0.sign_network_data(dna_hash, to_agent, data) },
            %byte_count,
            "(hp2p:handle) sign_network_data",
        )
    }
}

pub(crate) struct HolochainP2pActor {
    evt_sender: WrapEvtSender,
    kitsune_p2p: ghost_actor::GhostSender<kitsune_p2p::actor::KitsuneP2p>,
}

impl ghost_actor::GhostControlHandler for HolochainP2pActor {}

impl HolochainP2pActor {
    /// constructor
    pub async fn new(
        config: kitsune_p2p::KitsuneP2pConfig,
        tls_config: kitsune_p2p::dependencies::kitsune_p2p_proxy::TlsConfig,
        channel_factory: ghost_actor::actor_builder::GhostActorChannelFactory<Self>,
        evt_sender: futures::channel::mpsc::Sender<HolochainP2pEvent>,
    ) -> HolochainP2pResult<Self> {
        let (kitsune_p2p, kitsune_p2p_events) =
            kitsune_p2p::spawn_kitsune_p2p(config, tls_config).await?;

        channel_factory.attach_receiver(kitsune_p2p_events).await?;

        Ok(Self {
            evt_sender: WrapEvtSender(evt_sender),
            kitsune_p2p,
        })
    }

    /// receiving an incoming request from a remote node
    #[allow(clippy::too_many_arguments)]
    fn handle_incoming_call_remote(
        &mut self,
        dna_hash: DnaHash,
        to_agent: AgentPubKey,
        from_agent: AgentPubKey,
        zome_name: ZomeName,
        fn_name: FunctionName,
        cap: Option<CapSecret>,
        data: Vec<u8>,
    ) -> kitsune_p2p::actor::KitsuneP2pHandlerResult<Vec<u8>> {
        let evt_sender = self.evt_sender.clone();
        Ok(async move {
            let res = evt_sender
                .call_remote(
                    dna_hash,
                    to_agent,
                    from_agent,
                    zome_name,
                    fn_name,
                    cap,
                    ExternIO::from(data),
                )
                .await;
            res.map_err(kitsune_p2p::KitsuneP2pError::from)
                .map(|res| UnsafeBytes::from(res).into())
        }
        .boxed()
        .into())
    }

    /// receiving an incoming get request from a remote node
    #[tracing::instrument(skip(self, dna_hash, to_agent, dht_hash, options), level = "trace")]
    fn handle_incoming_get(
        &mut self,
        dna_hash: DnaHash,
        to_agent: AgentPubKey,
        dht_hash: holo_hash::AnyDhtHash,
        options: event::GetOptions,
    ) -> kitsune_p2p::actor::KitsuneP2pHandlerResult<Vec<u8>> {
        let evt_sender = self.evt_sender.clone();
        Ok(async move {
            let res = evt_sender.get(dna_hash, to_agent, dht_hash, options).await;
            res.and_then(|r| Ok(SerializedBytes::try_from(r)?))
                .map_err(kitsune_p2p::KitsuneP2pError::from)
                .map(|res| UnsafeBytes::from(res).into())
        }
        .instrument(tracing::debug_span!("incoming_get_task"))
        .boxed()
        .into())
    }

    /// receiving an incoming get_meta request from a remote node
    fn handle_incoming_get_meta(
        &mut self,
        dna_hash: DnaHash,
        to_agent: AgentPubKey,
        dht_hash: holo_hash::AnyDhtHash,
        options: event::GetMetaOptions,
    ) -> kitsune_p2p::actor::KitsuneP2pHandlerResult<Vec<u8>> {
        let evt_sender = self.evt_sender.clone();
        Ok(async move {
            let res = evt_sender
                .get_meta(dna_hash, to_agent, dht_hash, options)
                .await;
            res.and_then(|r| Ok(SerializedBytes::try_from(r)?))
                .map_err(kitsune_p2p::KitsuneP2pError::from)
                .map(|res| UnsafeBytes::from(res).into())
        }
        .boxed()
        .into())
    }

    /// receiving an incoming get_links request from a remote node
    fn handle_incoming_get_links(
        &mut self,
        dna_hash: DnaHash,
        to_agent: AgentPubKey,
        link_key: WireLinkKey,
        options: event::GetLinksOptions,
    ) -> kitsune_p2p::actor::KitsuneP2pHandlerResult<Vec<u8>> {
        let evt_sender = self.evt_sender.clone();
        Ok(async move {
            let res = evt_sender
                .get_links(dna_hash, to_agent, link_key, options)
                .await;
            res.and_then(|r| Ok(SerializedBytes::try_from(r)?))
                .map_err(kitsune_p2p::KitsuneP2pError::from)
                .map(|res| UnsafeBytes::from(res).into())
        }
        .boxed()
        .into())
    }

    /// receiving an incoming get_links request from a remote node
    fn handle_incoming_get_agent_activity(
        &mut self,
        dna_hash: DnaHash,
        to_agent: AgentPubKey,
        agent: AgentPubKey,
        query: ChainQueryFilter,
        options: event::GetActivityOptions,
    ) -> kitsune_p2p::actor::KitsuneP2pHandlerResult<Vec<u8>> {
        let evt_sender = self.evt_sender.clone();
        Ok(async move {
            let res = evt_sender
                .get_agent_activity(dna_hash, to_agent, agent, query, options)
                .await;
            res.and_then(|r| Ok(SerializedBytes::try_from(r)?))
                .map_err(kitsune_p2p::KitsuneP2pError::from)
                .map(|res| UnsafeBytes::from(res).into())
        }
        .boxed()
        .into())
    }

    /// receiving an incoming publish from a remote node
    fn handle_incoming_publish(
        &mut self,
        dna_hash: DnaHash,
        to_agent: AgentPubKey,
        from_agent: AgentPubKey,
        request_validation_receipt: bool,
        dht_hash: holo_hash::AnyDhtHash,
        ops: Vec<(holo_hash::DhtOpHash, holochain_types::dht_op::DhtOp)>,
    ) -> kitsune_p2p::actor::KitsuneP2pHandlerResult<()> {
        let evt_sender = self.evt_sender.clone();
        Ok(async move {
            evt_sender
                .publish(
                    dna_hash,
                    to_agent,
                    from_agent,
                    request_validation_receipt,
                    dht_hash,
                    ops,
                )
                .await?;
            Ok(())
        }
        .boxed()
        .into())
    }

    /// receiving an incoming validation receipt from a remote node
    fn handle_incoming_validation_receipt(
        &mut self,
        dna_hash: DnaHash,
        agent_pub_key: AgentPubKey,
        receipt: Vec<u8>,
    ) -> kitsune_p2p::actor::KitsuneP2pHandlerResult<Vec<u8>> {
        let receipt: SerializedBytes = UnsafeBytes::from(receipt).into();
        let evt_sender = self.evt_sender.clone();
        Ok(async move {
            evt_sender
                .validation_receipt_received(dna_hash, agent_pub_key, receipt)
                .await?;

            // validation receipts don't need a response
            // send back an empty vec for now
            Ok(Vec::with_capacity(0))
        }
        .boxed()
        .into())
    }

    /// Receiving an incoming validation package request
    fn handle_incoming_get_validation_package(
        &mut self,
        dna_hash: DnaHash,
        agent_pub_key: AgentPubKey,
        header_hash: HeaderHash,
    ) -> kitsune_p2p::actor::KitsuneP2pHandlerResult<Vec<u8>> {
        let evt_sender = self.evt_sender.clone();
        Ok(async move {
            let res = evt_sender
                .get_validation_package(dna_hash, agent_pub_key, header_hash)
                .await;

            res.and_then(|r| Ok(SerializedBytes::try_from(r)?))
                .map_err(kitsune_p2p::KitsuneP2pError::from)
                .map(|res| UnsafeBytes::from(res).into())
        }
        .boxed()
        .into())
    }
}

impl ghost_actor::GhostHandler<kitsune_p2p::event::KitsuneP2pEvent> for HolochainP2pActor {}

impl kitsune_p2p::event::KitsuneP2pEventHandler for HolochainP2pActor {
    /// We need to store signed agent info.
    #[tracing::instrument(skip(self), level = "trace")]
    fn handle_put_agent_info_signed(
        &mut self,
        input: kitsune_p2p::event::PutAgentInfoSignedEvt,
    ) -> kitsune_p2p::event::KitsuneP2pEventHandlerResult<()> {
        let kitsune_p2p::event::PutAgentInfoSignedEvt {
            space,
            agent,
            agent_info_signed,
        } = input;
        let space = DnaHash::from_kitsune(&space);
        let agent = AgentPubKey::from_kitsune(&agent);
        let evt_sender = self.evt_sender.clone();
        Ok(async move {
            Ok(evt_sender
                .put_agent_info_signed(space, agent, agent_info_signed)
                .await?)
        }
        .boxed()
        .into())
    }

    /// We need to get previously stored agent info.
    #[tracing::instrument(skip(self), level = "trace")]
    fn handle_get_agent_info_signed(
        &mut self,
        input: kitsune_p2p::event::GetAgentInfoSignedEvt,
    ) -> kitsune_p2p::event::KitsuneP2pEventHandlerResult<Option<AgentInfoSigned>> {
        let kitsune_p2p::event::GetAgentInfoSignedEvt { space, agent } = input;
        let h_space = DnaHash::from_kitsune(&space);
        let h_agent = AgentPubKey::from_kitsune(&agent);
        let evt_sender = self.evt_sender.clone();
        Ok(async move {
            Ok(evt_sender
                .get_agent_info_signed(h_space, h_agent, space, agent)
                .await?)
        }
        .boxed()
        .into())
    }

    /// We need to get previously stored agent info.
    #[tracing::instrument(skip(self), level = "trace")]
    fn handle_query_agent_info_signed(
        &mut self,
        input: kitsune_p2p::event::QueryAgentInfoSignedEvt,
    ) -> kitsune_p2p::event::KitsuneP2pEventHandlerResult<Vec<AgentInfoSigned>> {
        let kitsune_p2p::event::QueryAgentInfoSignedEvt { space, agent } = input;
        let h_space = DnaHash::from_kitsune(&space);
        let h_agent = AgentPubKey::from_kitsune(&agent);
        let evt_sender = self.evt_sender.clone();
        Ok(async move {
            Ok(evt_sender
                .query_agent_info_signed(h_space, h_agent, space, agent)
                .await?)
        }
        .boxed()
        .into())
    }

<<<<<<< HEAD
    #[tracing::instrument(skip(self), level = "trace")]
    fn handle_query_agent_info_signed_near_basis(
        &mut self,
        space: Arc<kitsune_p2p::KitsuneSpace>,
        basis_loc: u32,
        limit: u32,
    ) -> kitsune_p2p::event::KitsuneP2pEventHandlerResult<Vec<AgentInfoSigned>> {
        let h_space = DnaHash::from_kitsune(&space);
        let evt_sender = self.evt_sender.clone();
        Ok(async move {
            Ok(evt_sender
                .query_agent_info_signed_near_basis(h_space, space, basis_loc, limit)
=======
    fn handle_put_metric_datum(
        &mut self,
        datum: MetricDatum,
    ) -> kitsune_p2p::event::KitsuneP2pEventHandlerResult<()> {
        let evt_sender = self.evt_sender.clone();
        // These dummy values are not used
        let dna_hash = DnaHash::from_raw_32([0; 32].to_vec());
        let to_agent = AgentPubKey::from_raw_32([0; 32].to_vec());

        let agent = AgentPubKey::from_kitsune(&datum.agent);
        let kind = datum.kind;
        let timestamp = datum.timestamp;
        Ok(async move {
            Ok(evt_sender
                .put_metric_datum(dna_hash, to_agent, agent, kind, timestamp)
>>>>>>> 1e91eced
                .await?)
        }
        .boxed()
        .into())
    }

<<<<<<< HEAD
=======
    fn handle_query_metrics(
        &mut self,
        query: kitsune_p2p::event::MetricQuery,
    ) -> kitsune_p2p::event::KitsuneP2pEventHandlerResult<MetricQueryAnswer> {
        let evt_sender = self.evt_sender.clone();

        // These dummy values are not used
        let dna_hash = DnaHash::from_raw_32([0; 32].to_vec());
        let to_agent = AgentPubKey::from_raw_32([0; 32].to_vec());

        Ok(
            async move { Ok(evt_sender.query_metrics(dna_hash, to_agent, query).await?) }
                .boxed()
                .into(),
        )
    }

>>>>>>> 1e91eced
    #[tracing::instrument(skip(self, space, to_agent, from_agent, payload), level = "trace")]
    fn handle_call(
        &mut self,
        space: Arc<kitsune_p2p::KitsuneSpace>,
        to_agent: Arc<kitsune_p2p::KitsuneAgent>,
        from_agent: Arc<kitsune_p2p::KitsuneAgent>,
        payload: Vec<u8>,
    ) -> kitsune_p2p::event::KitsuneP2pEventHandlerResult<Vec<u8>> {
        let space = DnaHash::from_kitsune(&space);
        let to_agent = AgentPubKey::from_kitsune(&to_agent);
        let from_agent = AgentPubKey::from_kitsune(&from_agent);

        let request =
            crate::wire::WireMessage::decode(payload.as_ref()).map_err(HolochainP2pError::from)?;

        match request {
            crate::wire::WireMessage::CallRemote {
                zome_name,
                fn_name,
                cap,
                data,
            } => self.handle_incoming_call_remote(
                space, to_agent, from_agent, zome_name, fn_name, cap, data,
            ),
            crate::wire::WireMessage::Get { dht_hash, options } => {
                self.handle_incoming_get(space, to_agent, dht_hash, options)
            }
            crate::wire::WireMessage::GetMeta { dht_hash, options } => {
                self.handle_incoming_get_meta(space, to_agent, dht_hash, options)
            }
            crate::wire::WireMessage::GetLinks { link_key, options } => {
                self.handle_incoming_get_links(space, to_agent, link_key, options)
            }
            crate::wire::WireMessage::GetAgentActivity {
                agent,
                query,
                options,
            } => self.handle_incoming_get_agent_activity(space, to_agent, agent, query, options),
            // holochain_p2p never publishes via request
            // these only occur on broadcasts
            crate::wire::WireMessage::Publish { .. } => {
                Err(HolochainP2pError::invalid_p2p_message(
                    "invalid: publish is a broadcast type, not a request".to_string(),
                )
                .into())
            }
            crate::wire::WireMessage::ValidationReceipt { receipt } => {
                self.handle_incoming_validation_receipt(space, to_agent, receipt)
            }
            crate::wire::WireMessage::GetValidationPackage { header_hash } => {
                self.handle_incoming_get_validation_package(space, to_agent, header_hash)
            }
        }
    }

    #[tracing::instrument(skip(self), level = "trace")]
    fn handle_notify(
        &mut self,
        space: Arc<kitsune_p2p::KitsuneSpace>,
        to_agent: Arc<kitsune_p2p::KitsuneAgent>,
        from_agent: Arc<kitsune_p2p::KitsuneAgent>,
        payload: Vec<u8>,
    ) -> kitsune_p2p::event::KitsuneP2pEventHandlerResult<()> {
        let space = DnaHash::from_kitsune(&space);
        let to_agent = AgentPubKey::from_kitsune(&to_agent);
        let from_agent = AgentPubKey::from_kitsune(&from_agent);

        let request =
            crate::wire::WireMessage::decode(payload.as_ref()).map_err(HolochainP2pError::from)?;

        match request {
            // error on these call type messages
            crate::wire::WireMessage::CallRemote { .. }
            | crate::wire::WireMessage::Get { .. }
            | crate::wire::WireMessage::GetMeta { .. }
            | crate::wire::WireMessage::GetLinks { .. }
            | crate::wire::WireMessage::GetAgentActivity { .. }
            | crate::wire::WireMessage::GetValidationPackage { .. }
            | crate::wire::WireMessage::ValidationReceipt { .. } => {
                Err(HolochainP2pError::invalid_p2p_message(
                    "invalid call type message in a notify".to_string(),
                )
                .into())
            }
            crate::wire::WireMessage::Publish {
                request_validation_receipt,
                dht_hash,
                ops,
            } => self.handle_incoming_publish(
                space,
                to_agent,
                from_agent,
                request_validation_receipt,
                dht_hash,
                ops,
            ),
        }
    }

    #[tracing::instrument(skip(self), level = "trace")]
    fn handle_gossip(
        &mut self,
        space: Arc<kitsune_p2p::KitsuneSpace>,
        to_agent: Arc<kitsune_p2p::KitsuneAgent>,
        from_agent: Arc<kitsune_p2p::KitsuneAgent>,
        op_hash: Arc<kitsune_p2p::KitsuneOpHash>,
        op_data: Vec<u8>,
    ) -> kitsune_p2p::event::KitsuneP2pEventHandlerResult<()> {
        let space = DnaHash::from_kitsune(&space);
        let to_agent = AgentPubKey::from_kitsune(&to_agent);
        let _from_agent = AgentPubKey::from_kitsune(&from_agent);
        let op_hash = DhtOpHash::from_kitsune(&op_hash);
        let op_data =
            crate::wire::WireDhtOpData::decode(op_data).map_err(HolochainP2pError::from)?;
        self.handle_incoming_publish(
            space,
            to_agent,
            op_data.from_agent,
            false,
            op_data.dht_hash,
            vec![(op_hash, op_data.op_data)],
        )
    }

    #[tracing::instrument(skip(self), level = "trace")]
    fn handle_fetch_op_hashes_for_constraints(
        &mut self,
        input: kitsune_p2p::event::FetchOpHashesForConstraintsEvt,
    ) -> kitsune_p2p::event::KitsuneP2pEventHandlerResult<Vec<Arc<kitsune_p2p::KitsuneOpHash>>>
    {
        let kitsune_p2p::event::FetchOpHashesForConstraintsEvt {
            space,
            agent,
            dht_arc,
            since_utc_epoch_s,
            until_utc_epoch_s,
        } = input;
        let space = DnaHash::from_kitsune(&space);
        let agent = AgentPubKey::from_kitsune(&agent);
        let since = Timestamp(since_utc_epoch_s, 0);
        let until = Timestamp(until_utc_epoch_s, 0);

        let evt_sender = self.evt_sender.clone();
        Ok(async move {
            Ok(evt_sender
                .fetch_op_hashes_for_constraints(space, agent, dht_arc, since, until)
                .await?
                .into_iter()
                .map(|h| h.into_kitsune())
                .collect())
        }
        .boxed()
        .into())
    }

    #[allow(clippy::needless_collect)]
    #[tracing::instrument(skip(self), level = "trace")]
    fn handle_fetch_op_hash_data(
        &mut self,
        input: kitsune_p2p::event::FetchOpHashDataEvt,
    ) -> kitsune_p2p::event::KitsuneP2pEventHandlerResult<
        Vec<(Arc<kitsune_p2p::KitsuneOpHash>, Vec<u8>)>,
    > {
        let kitsune_p2p::event::FetchOpHashDataEvt {
            space,
            agent,
            op_hashes,
        } = input;
        let space = DnaHash::from_kitsune(&space);
        let agent = AgentPubKey::from_kitsune(&agent);
        let op_hashes = op_hashes
            .into_iter()
            .map(|h| DhtOpHash::from_kitsune(&h))
            // the allowance of clippy::needless_collcect refers to the following call
            .collect::<Vec<_>>();

        let evt_sender = self.evt_sender.clone();
        Ok(async move {
            let mut out = vec![];
            for (dht_hash, op_hash, dht_op) in evt_sender
                .fetch_op_hash_data(space, agent.clone(), op_hashes)
                .await?
            {
                out.push((
                    op_hash.into_kitsune(),
                    crate::wire::WireDhtOpData {
                        from_agent: agent.clone(),
                        dht_hash,
                        op_data: dht_op,
                    }
                    .encode()
                    .map_err(kitsune_p2p::KitsuneP2pError::other)?,
                ));
            }
            Ok(out)
        }
        .boxed()
        .into())
    }

    #[tracing::instrument(skip(self), level = "trace")]
    fn handle_sign_network_data(
        &mut self,
        input: kitsune_p2p::event::SignNetworkDataEvt,
    ) -> kitsune_p2p::event::KitsuneP2pEventHandlerResult<kitsune_p2p::KitsuneSignature> {
        let space = DnaHash::from_kitsune(&input.space);
        let agent = AgentPubKey::from_kitsune(&input.agent);
        let fut = self
            .evt_sender
            .sign_network_data(space, agent, input.data.to_vec());
        Ok(async move {
            let sig = fut.await?.0;
            Ok(sig.to_vec().into())
        }
        .boxed()
        .into())
    }
}

impl ghost_actor::GhostHandler<HolochainP2p> for HolochainP2pActor {}

impl HolochainP2pHandler for HolochainP2pActor {
    #[tracing::instrument(skip(self), level = "trace")]
    fn handle_join(
        &mut self,
        dna_hash: DnaHash,
        agent_pub_key: AgentPubKey,
    ) -> HolochainP2pHandlerResult<()> {
        let space = dna_hash.into_kitsune();
        let agent = agent_pub_key.into_kitsune();

        let kitsune_p2p = self.kitsune_p2p.clone();
        Ok(async move { Ok(kitsune_p2p.join(space, agent).await?) }
            .boxed()
            .into())
    }

    #[tracing::instrument(skip(self), level = "trace")]
    fn handle_leave(
        &mut self,
        dna_hash: DnaHash,
        agent_pub_key: AgentPubKey,
    ) -> HolochainP2pHandlerResult<()> {
        let space = dna_hash.into_kitsune();
        let agent = agent_pub_key.into_kitsune();

        let kitsune_p2p = self.kitsune_p2p.clone();
        Ok(async move { Ok(kitsune_p2p.leave(space, agent).await?) }
            .boxed()
            .into())
    }

    #[tracing::instrument(skip(self), level = "trace")]
    fn handle_call_remote(
        &mut self,
        dna_hash: DnaHash,
        from_agent: AgentPubKey,
        to_agent: AgentPubKey,
        zome_name: ZomeName,
        fn_name: FunctionName,
        cap: Option<CapSecret>,
        payload: ExternIO,
    ) -> HolochainP2pHandlerResult<SerializedBytes> {
        let space = dna_hash.into_kitsune();
        let to_agent = to_agent.into_kitsune();
        let from_agent = from_agent.into_kitsune();

        let req =
            crate::wire::WireMessage::call_remote(zome_name, fn_name, cap, payload).encode()?;

        let kitsune_p2p = self.kitsune_p2p.clone();
        Ok(async move {
            let result: Vec<u8> = kitsune_p2p
                .rpc_single(space, to_agent, from_agent, req, None)
                .await?;
            Ok(UnsafeBytes::from(result).into())
        }
        .boxed()
        .into())
    }

    #[tracing::instrument(skip(self), level = "trace")]
    fn handle_publish(
        &mut self,
        dna_hash: DnaHash,
        from_agent: AgentPubKey,
        request_validation_receipt: bool,
        dht_hash: holo_hash::AnyDhtHash,
        ops: Vec<(holo_hash::DhtOpHash, holochain_types::dht_op::DhtOp)>,
        timeout_ms: Option<u64>,
    ) -> HolochainP2pHandlerResult<()> {
        let space = dna_hash.into_kitsune();
        let from_agent = from_agent.into_kitsune();
        let basis = dht_hash.to_kitsune();

        let payload = crate::wire::WireMessage::publish(request_validation_receipt, dht_hash, ops)
            .encode()?;

        let kitsune_p2p = self.kitsune_p2p.clone();
        Ok(async move {
            kitsune_p2p
                .notify_multi(kitsune_p2p::actor::NotifyMulti {
                    space,
                    from_agent,
                    basis,
                    remote_agent_count: None, // default best-effort
                    timeout_ms,
                    payload,
                })
                .await?;
            Ok(())
        }
        .boxed()
        .into())
    }

    #[tracing::instrument(skip(self), level = "trace")]
    fn handle_get_validation_package(
        &mut self,
        input: actor::GetValidationPackage,
    ) -> HolochainP2pHandlerResult<ValidationPackageResponse> {
        let space = input.dna_hash.into_kitsune();
        let to_agent = input.request_from.into_kitsune();
        let from_agent = input.agent_pub_key.into_kitsune();

        let req = crate::wire::WireMessage::get_validation_package(input.header_hash).encode()?;

        let kitsune_p2p = self.kitsune_p2p.clone();
        Ok(async move {
            let response = kitsune_p2p
                .rpc_single(space, to_agent, from_agent, req, None)
                .await?;
            let response = SerializedBytes::from(UnsafeBytes::from(response)).try_into()?;
            Ok(response)
        }
        .boxed()
        .into())
    }

    #[tracing::instrument(skip(self, dna_hash, from_agent, dht_hash, options), level = "trace")]
    fn handle_get(
        &mut self,
        dna_hash: DnaHash,
        from_agent: AgentPubKey,
        dht_hash: holo_hash::AnyDhtHash,
        options: actor::GetOptions,
    ) -> HolochainP2pHandlerResult<Vec<WireOps>> {
        let space = dna_hash.into_kitsune();
        let from_agent = from_agent.into_kitsune();
        let basis = dht_hash.to_kitsune();
        let r_options: event::GetOptions = (&options).into();

        let payload = crate::wire::WireMessage::get(dht_hash, r_options).encode()?;

        let kitsune_p2p = self.kitsune_p2p.clone();
        Ok(async move {
            let result = kitsune_p2p
                .rpc_multi(kitsune_p2p::actor::RpcMulti {
                    space,
                    from_agent,
                    basis,
                    remote_agent_count: options.remote_agent_count,
                    timeout_ms: options.timeout_ms,
                    as_race: options.as_race,
                    race_timeout_ms: options.race_timeout_ms,
                    payload,
                })
                .instrument(tracing::debug_span!("rpc_multi"))
                .await?;

            let mut out = Vec::new();
            for item in result {
                let kitsune_p2p::actor::RpcMultiResponse { response, .. } = item;
                out.push(SerializedBytes::from(UnsafeBytes::from(response)).try_into()?);
            }

            Ok(out)
        }
        .boxed()
        .into())
    }

    #[tracing::instrument(skip(self), level = "trace")]
    fn handle_get_meta(
        &mut self,
        dna_hash: DnaHash,
        from_agent: AgentPubKey,
        dht_hash: holo_hash::AnyDhtHash,
        options: actor::GetMetaOptions,
    ) -> HolochainP2pHandlerResult<Vec<MetadataSet>> {
        let space = dna_hash.into_kitsune();
        let from_agent = from_agent.into_kitsune();
        let basis = dht_hash.to_kitsune();
        let r_options: event::GetMetaOptions = (&options).into();

        let payload = crate::wire::WireMessage::get_meta(dht_hash, r_options).encode()?;

        let kitsune_p2p = self.kitsune_p2p.clone();
        Ok(async move {
            let result = kitsune_p2p
                .rpc_multi(kitsune_p2p::actor::RpcMulti {
                    space,
                    from_agent,
                    basis,
                    remote_agent_count: options.remote_agent_count,
                    timeout_ms: options.timeout_ms,
                    as_race: options.as_race,
                    race_timeout_ms: options.race_timeout_ms,
                    payload,
                })
                .await?;

            let mut out = Vec::new();
            for item in result {
                let kitsune_p2p::actor::RpcMultiResponse { response, .. } = item;
                out.push(SerializedBytes::from(UnsafeBytes::from(response)).try_into()?);
            }

            Ok(out)
        }
        .boxed()
        .into())
    }

    #[tracing::instrument(skip(self), level = "trace")]
    fn handle_get_links(
        &mut self,
        dna_hash: DnaHash,
        from_agent: AgentPubKey,
        link_key: WireLinkKey,
        options: actor::GetLinksOptions,
    ) -> HolochainP2pHandlerResult<Vec<WireLinkOps>> {
        let space = dna_hash.into_kitsune();
        let from_agent = from_agent.into_kitsune();
        let basis = AnyDhtHash::from(link_key.base.clone()).to_kitsune();
        let r_options: event::GetLinksOptions = (&options).into();

        let payload = crate::wire::WireMessage::get_links(link_key, r_options).encode()?;

        let kitsune_p2p = self.kitsune_p2p.clone();
        Ok(async move {
            // TODO - We're just targeting a single remote node for now
            //        without doing any pagination / etc...
            //        Setting up RpcMulti to act like RpcSingle
            let result = kitsune_p2p
                .rpc_multi(kitsune_p2p::actor::RpcMulti {
                    space,
                    from_agent,
                    basis,
                    remote_agent_count: Some(1),
                    timeout_ms: options.timeout_ms,
                    as_race: false,
                    race_timeout_ms: options.timeout_ms,
                    payload,
                })
                .await?;

            let mut out = Vec::new();
            for item in result {
                let kitsune_p2p::actor::RpcMultiResponse { response, .. } = item;
                out.push(SerializedBytes::from(UnsafeBytes::from(response)).try_into()?);
            }

            Ok(out)
        }
        .boxed()
        .into())
    }

    #[tracing::instrument(skip(self), level = "trace")]
    fn handle_get_agent_activity(
        &mut self,
        dna_hash: DnaHash,
        from_agent: AgentPubKey,
        agent: AgentPubKey,
        query: ChainQueryFilter,
        options: actor::GetActivityOptions,
    ) -> HolochainP2pHandlerResult<Vec<AgentActivityResponse<HeaderHash>>> {
        let space = dna_hash.into_kitsune();
        let from_agent = from_agent.into_kitsune();
        // Convert the agent key to an any dht hash so it can be used
        // as the basis for sending this request
        let agent_hash: AnyDhtHash = agent.clone().into();
        let basis = agent_hash.to_kitsune();
        let r_options: event::GetActivityOptions = (&options).into();

        let payload =
            crate::wire::WireMessage::get_agent_activity(agent, query, r_options).encode()?;

        let kitsune_p2p = self.kitsune_p2p.clone();
        Ok(async move {
            // TODO - We're just targeting a single remote node for now
            //        without doing any pagination / etc...
            //        Setting up RpcMulti to act like RpcSingle
            let result = kitsune_p2p
                .rpc_multi(kitsune_p2p::actor::RpcMulti {
                    space,
                    from_agent,
                    basis,
                    remote_agent_count: Some(1),
                    timeout_ms: options.timeout_ms,
                    as_race: false,
                    race_timeout_ms: options.timeout_ms,
                    payload,
                })
                .await?;

            let mut out = Vec::new();
            for item in result {
                let kitsune_p2p::actor::RpcMultiResponse { response, .. } = item;
                out.push(SerializedBytes::from(UnsafeBytes::from(response)).try_into()?);
            }

            Ok(out)
        }
        .boxed()
        .into())
    }

    #[tracing::instrument(skip(self), level = "trace")]
    fn handle_send_validation_receipt(
        &mut self,
        dna_hash: DnaHash,
        to_agent: AgentPubKey,
        from_agent: AgentPubKey,
        receipt: SerializedBytes,
    ) -> HolochainP2pHandlerResult<()> {
        let space = dna_hash.into_kitsune();
        let to_agent = to_agent.into_kitsune();
        let from_agent = from_agent.into_kitsune();

        let req = crate::wire::WireMessage::validation_receipt(receipt).encode()?;

        let kitsune_p2p = self.kitsune_p2p.clone();
        Ok(async move {
            kitsune_p2p
                .rpc_single(space, to_agent, from_agent, req, None)
                .await?;
            Ok(())
        }
        .boxed()
        .into())
    }
}<|MERGE_RESOLUTION|>--- conflicted
+++ resolved
@@ -88,7 +88,6 @@
         )
     }
 
-<<<<<<< HEAD
     fn query_agent_info_signed_near_basis(
         &self,
         dna_hash: DnaHash,
@@ -102,7 +101,9 @@
                     .query_agent_info_signed_near_basis(dna_hash, kitsune_space, basis_loc, limit)
             },
             "(hp2p:handle) query_agent_info_signed_near_basis",
-=======
+        )
+    }
+
     fn put_metric_datum(
         &self,
         dna_hash: DnaHash,
@@ -129,7 +130,6 @@
         timing_trace!(
             { self.0.query_metrics(dna_hash, to_agent, query) },
             "(hp2p:handle) query_metrics",
->>>>>>> 1e91eced
         )
     }
 
@@ -590,7 +590,6 @@
         .into())
     }
 
-<<<<<<< HEAD
     #[tracing::instrument(skip(self), level = "trace")]
     fn handle_query_agent_info_signed_near_basis(
         &mut self,
@@ -603,7 +602,12 @@
         Ok(async move {
             Ok(evt_sender
                 .query_agent_info_signed_near_basis(h_space, space, basis_loc, limit)
-=======
+                .await?)
+        }
+        .boxed()
+        .into())
+    }
+
     fn handle_put_metric_datum(
         &mut self,
         datum: MetricDatum,
@@ -619,15 +623,12 @@
         Ok(async move {
             Ok(evt_sender
                 .put_metric_datum(dna_hash, to_agent, agent, kind, timestamp)
->>>>>>> 1e91eced
                 .await?)
         }
         .boxed()
         .into())
     }
 
-<<<<<<< HEAD
-=======
     fn handle_query_metrics(
         &mut self,
         query: kitsune_p2p::event::MetricQuery,
@@ -645,7 +646,6 @@
         )
     }
 
->>>>>>> 1e91eced
     #[tracing::instrument(skip(self, space, to_agent, from_agent, payload), level = "trace")]
     fn handle_call(
         &mut self,
