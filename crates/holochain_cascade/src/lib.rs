--- conflicted
+++ resolved
@@ -406,16 +406,10 @@
             }
         }
 
-<<<<<<< HEAD
         // If we are not in the process of authoring this hash or its
         // authority we need a network call.
+        // TODO: do we want to put this behind an option, to allow cache-only queries?
         if !(authoring || authority) {
-=======
-        // If we are not in the process of authoring this hash and we are not the
-        // authority, we should attempt a network fetch, otherwise we can skip it.
-        // TODO: do we want to put this behind an option, to allow cache-only queries?
-        if !authoring && !authority {
->>>>>>> e7ba38b3
             self.fetch_element(entry_hash.into(), options.into())
                 .await?;
         }
@@ -453,16 +447,10 @@
             }
         }
 
-<<<<<<< HEAD
         // If we are not in the process of authoring this hash or its
         // authority we need a network call.
+        // TODO: do we want to put this behind an option, to allow cache-only queries?
         if !(authoring || authority) {
-=======
-        // If we are not in the process of authoring this hash and we are not the
-        // authority, we should attempt a network fetch, otherwise we can skip it.
-        // TODO: do we want to put this behind an option, to allow cache-only queries?
-        if !authoring && !authority {
->>>>>>> e7ba38b3
             self.fetch_element(header_hash.into(), options.into())
                 .await?;
         }
@@ -504,16 +492,10 @@
             }
         }
 
-<<<<<<< HEAD
         // If we are not in the process of authoring this hash or its
         // authority we need a network call.
+        // TODO: do we want to put this behind an option, to allow cache-only queries?
         if !(authoring || authority) {
-=======
-        // If we are not in the process of authoring this hash and we are not the
-        // authority, we should attempt a network fetch, otherwise we can skip it.
-        // TODO: do we want to put this behind an option, to allow cache-only queries?
-        if !authoring && !authority {
->>>>>>> e7ba38b3
             self.fetch_element(header_hash.into(), options.into())
                 .await?;
         }
@@ -549,16 +531,10 @@
             }
         }
 
-<<<<<<< HEAD
         // If we are not in the process of authoring this hash or its
         // authority we need a network call.
+        // TODO: do we want to put this behind an option, to allow cache-only queries?
         if !(authoring || authority) {
-=======
-        // If we are not in the process of authoring this hash and we are not the
-        // authority, we should attempt a network fetch, otherwise we can skip it.
-        // TODO: do we want to put this behind an option, to allow cache-only queries?
-        if !authoring && !authority {
->>>>>>> e7ba38b3
             self.fetch_element(entry_hash.into(), options.into())
                 .await?;
         }
