---
unreleasable: false
default_unreleasable: true
---
# Changelog

The format is based on [Keep a Changelog](https://keepachangelog.com/en/1.0.0/). This project adheres to [Semantic Versioning](https://semver.org/spec/v2.0.0.html).

## [Unreleased](https://github.com/holochain/holochain/compare/hdk-v0.0.100...HEAD)

## 0.0.118

- hdk: `Path` now split into `Path` and `PathEntry` [1156](https://github.com/holochain/holochain/pull/1156)
- hdk: Minor changes and additions to `Path` methods [1156](https://github.com/holochain/holochain/pull/1156)
<<<<<<< HEAD
- docs: Add introduction to front-page and move example section up.
=======
- hdk: `call` and `call_remote` are the same thing under the hood [1180](https://github.com/holochain/holochain/pull/1180)
>>>>>>> e158981e

## 0.0.117

## 0.0.116

## 0.0.115

## 0.0.114

## 0.0.113

## 0.0.112

## 0.0.111

## 0.0.110

## 0.0.109

## 0.0.108

## 0.0.107

### Changed

- hdk: `scheduled` fn signature updated to a string

### Added

- hdk: `map_extern_infallible` added to map infallible externs
- hdk: `schedule` function now takes a String giving a function name to schedule, rather than a Duration

## 0.0.106

## 0.0.105

## 0.0.104

## 0.0.103

### Changed

- hdk: `sys_time` returns `Timestamp` instead of `Duration`

### Added

- hdk: Added `accept_countersigning_preflight_request`

- hdk: Added `session_times_from_millis`

- hdk: Now supports creating and updating countersigned entries

- hdk: Now supports deserializing countersigned entries in app entry `try_from`

- hdk: implements multi-call for:
  
  - `remote_call`
  - `call`
  - `get`
  - `get_details`
  - `get_links`
  - `get_link_details`
  
  We strictly only needed `remote_call` for countersigning, but feedback from the community was that having to sequentially loop over these common HDK functions is a pain point, so we enabled all of them to be async over a vector of inputs.

## 0.0.102

### Changed

- hdk: fixed wrong order of recipient and sender in `x_25519_x_salsa20_poly1305_decrypt`

## 0.0.101

### Changed

- Added `HdkT` trait to support mocking the host and native rust unit tests

### Added

- Added `sign_ephemeral` and `sign_ephemeral_raw`

## [0.0.100](https://github.com/holochain/holochain/compare/hdk-v0.0.100-alpha1..hdk-v0.0.100)

### Changed

- hdk: fixup the autogenerated hdk documentation.

## 0.0.100-alpha.1

### Added

- holochain 0.0.100 (RSM) compatibility
- Extensive doc comments<|MERGE_RESOLUTION|>--- conflicted
+++ resolved
@@ -12,11 +12,8 @@
 
 - hdk: `Path` now split into `Path` and `PathEntry` [1156](https://github.com/holochain/holochain/pull/1156)
 - hdk: Minor changes and additions to `Path` methods [1156](https://github.com/holochain/holochain/pull/1156)
-<<<<<<< HEAD
-- docs: Add introduction to front-page and move example section up.
-=======
 - hdk: `call` and `call_remote` are the same thing under the hood [1180](https://github.com/holochain/holochain/pull/1180)
->>>>>>> e158981e
+- docs: Add introduction to front-page and move example section up [1172](https://github.com/holochain/holochain/pull/1172)
 
 ## 0.0.117
 
