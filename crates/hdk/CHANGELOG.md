--- conflicted
+++ resolved
@@ -7,13 +7,11 @@
 The format is based on [Keep a Changelog](https://keepachangelog.com/en/1.0.0/). This project adheres to [Semantic Versioning](https://semver.org/spec/v2.0.0.html).
 
 ## Unreleased
-<<<<<<< HEAD
+
+- Docs: Fix intra-doc links in all crates [#1323](https://github.com/holochain/holochain/pull/1323)
 
 ## 0.0.130
 
-=======
-- Docs: Fix intra-doc links in all crates [#1323](https://github.com/holochain/holochain/pull/1323)
->>>>>>> 3377064c
 ## 0.0.129
 
 ## 0.0.128
