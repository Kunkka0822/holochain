use crate::prelude::*;
<<<<<<< HEAD
pub use idk::x_salsa20_poly1305::*;
=======
pub use holochain_deterministic_integrity::x_salsa20_poly1305::*;
>>>>>>> 936f53b3

/// Generate a new x25519 keypair in lair from entropy.
/// Only the pubkey is returned from lair because the secret key never leaves lair.
/// @todo ability to export secrets from lair in encrypted format to send to other agents.
pub fn create_x25519_keypair() -> ExternResult<X25519PubKey> {
    HDK.with(|h| h.borrow().create_x25519_keypair(()))
}

/// Libsodium secret-key authenticated encryption: secretbox.
///
/// Libsodium symmetric encryption (a shared key to encrypt/decrypt) is called secretbox.
/// Secretbox can be used directly to hide data and is part of cryptographic systems such as
/// [saltpack](https://saltpack.org/).
///
/// Important information about secretbox:
///  - Wasm memory is NOT secure, a compromised host can steal the key.
///  - The key is SECRET, anyone with the key and nonce can read the encrypted message.
///  - The nonce is PUBLIC and UNIQUE, it must NEVER be re-used (so we don't allow it to be set).
///  - It is STRONGLY RECOMMENDED to use [ `TryFromRandom` ] for the key for every message.
///  - Secretbox is designed for 'small' data, break large data into chunks with unique nonces.
///  - Secretbox is NOT quantum resistant.
///
/// @todo shift all the secret handling into lair so that we only work with opaque key references.
///
/// If you want to hide data:
///  - Consider using capability tokens and/or dedicated DHT networks to control access.
///  - Consider how the shared key is being distributed, e.g. maybe use a key exchange protocol.
///  - Consider that a hybrid approach between network access + encryption might be best.
///  - Consider that encrypted data cannot be validated effectively by the public DHT.
///
/// The main use-case is to control access to data that may be broadcast across a semi-trusted or
/// untrusted context, where the intended recipients have all negotiated or shared a key outside
/// that context.
///
/// If you want to encrypt content so that a _specific_ recipient (i.e. public key) can decrypt it
/// then see the libsodium `box` algorithm or similar.
///
/// See https://doc.libsodium.org/secret-key_cryptography/secretbox
/// See https://nacl.cr.yp.to/secretbox.html
pub fn x_salsa20_poly1305_encrypt(
    key_ref: XSalsa20Poly1305KeyRef,
    data: XSalsa20Poly1305Data,
) -> ExternResult<XSalsa20Poly1305EncryptedData> {
    HDK.with(|h| {
        h.borrow()
            .x_salsa20_poly1305_encrypt(XSalsa20Poly1305Encrypt::new(key_ref, data))
    })
}

/// Libsodium keypair based authenticated encryption: box.
///
/// Libsodium asymmetric encryption (two keypairs to encrypt/decrypt) is called box.
/// Box can be used directly to hide data and is part of cryptographic systems such as
/// [saltpack](https://saltpack.org/).
///
/// Important information about box:
///  - The secret half of the keypair is generated in and remains in lair.
///  - The nonce is randomly generated in lair for every call to encrypt.
///  - The nonce is PUBLIC and UNIQUE, it must NEVER be re-used (currently can't be set directly).
///  - Box is the same encryption as secretbox using ECDH off the keypairs for the shared key.
///  - Box is repudible. Either keypair can create any message to be read by the other party. Each
///    party knows they did not create a certain message so they know it came from the counterpary
///    but neither can prove to a third party that any message wasn't forged. Note that if you want
///    the opposite it is not enough to simply layer signatures and encryption.
///    See https://theworld.com/~dtd/sign_encrypt/sign_encrypt7.html
///  - To encrypt something potentially large for potentially many recipients efficiently it may be
///    worth chunking the large data, secret boxing it with a unique key for each chunk, then
///    boxing the _keys_ for each recipient alongside the chunks, to avoid encrypting the large
///    data repeatedly for every recipient.
///  - Box is NOT quantum resistant.
///
/// If you want to hide data:
///  - Consider using capability tokens and/or dedicated DHT networks to control access.
///  - Consider how the keypairs are being generated and pubkeys distributed.
///  - Consider that a hybrid approach between network access + encryption might be best.
///  - Consider that encrypted data cannot be validated effectively by the public DHT.
///
/// The main use-case is to control access to data that may be broadcast across a semi-trusted or
/// untrusted context, where the intended recipients have all negotiated or shared a key outside
/// that context.
///
/// If you want to encrypt content so that _any_ recipient with a shared secret can decrypt it
/// then see the libsodium `secretbox` algorithm or similar.
///
/// See https://doc.libsodium.org/public-key_cryptography/authenticated_encryption
/// See https://nacl.cr.yp.to/box.html
pub fn x_25519_x_salsa20_poly1305_encrypt(
    sender: X25519PubKey,
    recipient: X25519PubKey,
    data: XSalsa20Poly1305Data,
) -> ExternResult<XSalsa20Poly1305EncryptedData> {
    HDK.with(|h| {
        h.borrow()
            .x_25519_x_salsa20_poly1305_encrypt(X25519XSalsa20Poly1305Encrypt::new(
                sender, recipient, data,
            ))
    })
}<|MERGE_RESOLUTION|>--- conflicted
+++ resolved
@@ -1,9 +1,5 @@
 use crate::prelude::*;
-<<<<<<< HEAD
-pub use idk::x_salsa20_poly1305::*;
-=======
 pub use holochain_deterministic_integrity::x_salsa20_poly1305::*;
->>>>>>> 936f53b3
 
 /// Generate a new x25519 keypair in lair from entropy.
 /// Only the pubkey is returned from lair because the secret key never leaves lair.
