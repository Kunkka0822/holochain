use crate::hash_path::shard::ShardStrategy;
use crate::hash_path::shard::SHARDEND;
use crate::prelude::*;
use holochain_wasmer_guest::*;
use holochain_zome_types::link::LinkTag;
use std::str::FromStr;

#[cfg(all(test, feature = "mock"))]
mod test;

/// Allows for "foo.bar.baz" to automatically move to/from ["foo", "bar", "baz"] components.
/// Technically it's moving each string component in as bytes.
/// If this is a problem for you simply build the components yourself as a Vec<Vec<u8>>.
///
/// See `impl From<String> for Path` below.
pub const DELIMITER: &str = ".";

/// Each path component is arbitrary bytes to be hashed together in a predictable way when the path
/// is hashed to create something that can be linked and discovered by all DHT participants.
#[derive(
    Clone, PartialEq, Debug, Default, serde::Deserialize, serde::Serialize, SerializedBytes,
)]
#[repr(transparent)]
pub struct Component(#[serde(with = "serde_bytes")] Vec<u8>);

impl Component {
    pub fn new(v: Vec<u8>) -> Self {
        Self(v)
    }
}

/// Wrap bytes.
impl From<Vec<u8>> for Component {
    fn from(v: Vec<u8>) -> Self {
        Self(v)
    }
}

/// Access bytes.
impl AsRef<[u8]> for Component {
    fn as_ref(&self) -> &[u8] {
        self.0.as_ref()
    }
}

/// Unwrap bytes.
impl From<Component> for Vec<u8> {
    fn from(component: Component) -> Self {
        component.0
    }
}

/// Build a component from a String.
///
/// For many simple use cases we can construct a path out of a string similar to a URI.
/// We represent this using the utf32 bytes rather than the utf8 bytes for the chars in the string
/// which gives us a fixed width encoding for strings, which gives us a clean/easy way to support
/// sharding based on strings by iterating over u32s rather than deciding what to do with variable
/// width u8 or u16 characters.
///
/// IMPORTANT: if you are not using sharding and make heavy use of `Path` then
/// consider building your `Component` directly from `my_string.as_bytes()` to
/// achieve much more compact utf8 representations of each `Component`.
impl From<&str> for Component {
    fn from(s: &str) -> Self {
        let bytes: Vec<u8> = s
            .chars()
            .flat_map(|c| (c as u32).to_le_bytes().to_vec())
            .collect();
        Self::from(bytes)
    }
}
/// Alias From<&str>
impl From<&String> for Component {
    fn from(s: &String) -> Self {
        Self::from(s.as_str())
    }
}
/// Alias From<&str>
impl From<String> for Component {
    fn from(s: String) -> Self {
        Self::from(s.as_str())
    }
}

/// Restoring a [ `String` ] from a [ `Component` ] requires [ `Vec<u8>` ] to [ `u32` ] to utf8 handling.
impl TryFrom<&Component> for String {
    type Error = SerializedBytesError;
    fn try_from(component: &Component) -> Result<Self, Self::Error> {
        if component.as_ref().len() % 4 != 0 {
            return Err(SerializedBytesError::Deserialize(format!(
                "attempted to create u32s from utf8 bytes of length not a factor of 4: length {}",
                component.as_ref().len()
            )));
        }
        let (chars, _, error) = component
            .as_ref()
            .iter()
            // @todo this algo seems a bit inefficient but also i'm not sure how much that
            // matters in reality, maybe a premature optimisation to do anything else
            .fold(
                (vec![], vec![], None),
                |(mut chars, mut build, mut error), b| {
                    if error.is_none() {
                        build.push(*b);
                        if build.len() == std::mem::size_of::<u32>() {
                            // Convert the build vector into 4 le_bytes for the u32.
                            // This is an unwrap because we already check the total length above.
                            let le_bytes = build[0..std::mem::size_of::<u32>()].try_into().unwrap();
                            let u = u32::from_le_bytes(le_bytes);
                            match std::char::from_u32(u) {
                                Some(c) => {
                                    chars.push(c);
                                    build = vec![];
                                }
                                None => {
                                    error = Some(Err(SerializedBytesError::Deserialize(format!(
                                        "unknown char for u32: {}",
                                        u
                                    ))));
                                }
                            }
                        }
                    }
                    (chars, build, error)
                },
            );
        match error {
            Some(error) => error,
            None => Ok(chars.iter().collect::<String>()),
        }
    }
}

/// A [ `Path` ] is a vector of [ `Component` ].
/// It represents a single traversal of a tree structure down to some arbitrary point.
/// The main intent is that we can recursively walk back up the tree, hashing, committing and
/// linking each sub-path along the way until we reach the root.
/// At this point it is possible to follow DHT links from the root back up the path.
/// i.e. the ahead-of-time predictability of the hashes of a given path allows us to travel "up"
/// the tree and the linking functionality of the holochain DHT allows us to travel "down" the tree
/// after at least one DHT participant has followed the path "up".
/// Note that the `Path` is not literally committed and/or linked from/to as
/// base and target. For this the [ `PathEntry` ] exists, which achieves a
/// constant size for the DHT representation of each node of the `Path`.
#[derive(
    Clone, Debug, PartialEq, Default, serde::Deserialize, serde::Serialize, SerializedBytes,
)]
#[repr(transparent)]
pub struct Path(Vec<Component>);

<<<<<<< HEAD
=======
entry_def!(Path EntryDef {
    id: "hdk.path".into(),
    required_validations: RequiredValidations::default(),
    visibility: EntryVisibility::Public,
    required_validation_type: RequiredValidationType::default(),
});

/// A [ `PathEntry` ] is the hash of a [ `Path` ].
/// This is what is committed and shared on the DHT to build links off as their
/// base and target. If we committed the `Path` directly then the size of each
/// node entry content would be the size of all the components of the path.
/// Given that `ensure` populates all the ancestor nodes committing `[ A, B, C ]`
/// would create entries with content `[ A ]`, `[ A, B ]`, `[ A, B, C ]`. For deep
/// paths, or paths with a large component (in bytes) at any node, this would
/// create a lot of redundant data in every descendent entry.
/// Instead, we commit a `PathEntry` so each node is constant size, just the
/// hash of the full `Path` up to that point. This means that committing
/// `PathEntry` instead of `Path` for `[A, B, C]` results in entries with
/// content `[ HashA ]`, `[ HashAB ]`, `[ HashABC ]`. Note that if A + B + C is much
/// less than the size of a holochain hash (~40 bytes) then this approach is
/// worse than simply committing the `Path` but in practise this is often not
/// the case, and `PathEntry` becomes a more scalable generalised solution.
>>>>>>> d477adf5
#[derive(Clone, Debug, PartialEq, serde::Deserialize, serde::Serialize, SerializedBytes)]
/// A [`LinkType`] applied to a [`Path`].
/// All links committed from this path will
/// have this link type.
pub struct TypedPath {
    pub link_type: LinkType,
    pub path: Path,
}

pub struct LocatedPath(ZomeName, Path);

/// Wrap components vector.
impl From<Vec<Component>> for Path {
    fn from(components: Vec<Component>) -> Self {
        Self(components)
    }
}

/// Unwrap components vector.
impl From<Path> for Vec<Component> {
    fn from(path: Path) -> Self {
        path.0
    }
}

/// Access components vector.
impl AsRef<Vec<Component>> for Path {
    fn as_ref(&self) -> &Vec<Component> {
        self.0.as_ref()
    }
}

/// Split a string path out into a vector of components.
/// This allows us to construct pseudo-URI-path-things as strings.
/// It is a simpler scheme than URLs and file paths.
/// Leading and trailing slashes are ignored as are duplicate dots and the empty string leads
/// to a path with zero length (no components).
///
/// e.g. all the following result in the same components as `vec!["foo", "bar"]` (as bytes)
/// - foo.bar
/// - foo.bar.
/// - .foo.bar
/// - .foo.bar.
/// - foo..bar
///
/// There is no normalisation of paths, e.g. to guarantee a specific root component exists, at this
/// layer so there is a risk that there are hash collisions with other data on the DHT network if
/// some disambiguation logic is not included in higher level abstractions.
///
/// This supports sharding strategies from a small inline DSL.
/// Start each component with <width>:<depth># to get shards out of the string.
///
/// e.g.
/// - foo.barbaz => normal path as above ["foo", "barbaz"]
/// - foo.1:3#barbazii => width 1, depth 3, ["foo", "b", "a", "r", "barbazii"]
/// - foo.2:3#barbazii => width 2, depth 3, ["foo", "ba", "rb", "az", "barbazii"]
///
/// Note that this all works because the components and sharding for strings maps to fixed-width
/// utf32 bytes under the hood rather than variable width bytes.
impl From<&str> for Path {
    fn from(s: &str) -> Self {
        Self(
            s.split(DELIMITER)
                .filter(|s| !s.is_empty())
                .flat_map(|s| match ShardStrategy::from_str(s) {
                    // Handle a strategy if one is found.
                    Ok(strategy) => {
                        let (_strategy, component) = s.split_at(s.find(SHARDEND).unwrap());
                        let component = component.trim_start_matches(SHARDEND);
                        let shard_path = Path::from((&strategy, component));
                        let mut shard_components: Vec<Component> = shard_path.into();
                        shard_components.push(Component::from(component));
                        shard_components
                    }
                    // No strategy. Use the component directly.
                    Err(_) => vec![Component::from(s)],
                })
                .collect(),
        )
    }
}
/// Alias From<&str>
impl From<&String> for Path {
    fn from(s: &String) -> Self {
        Self::from(s.as_str())
    }
}
/// Alias From<&str>
impl From<String> for Path {
    fn from(s: String) -> Self {
        Self::from(s.as_str())
    }
}

impl Path {
    /// Attach a [`LinkType`] to this path
    /// so its type is known for commits.
    pub fn into_typed(self, link_type: impl Into<LinkType>) -> TypedPath {
        TypedPath::new(link_type, self)
    }

    /// Attach a [`LinkType`] to this path
    /// so its type is known for commits.
    pub fn try_into_typed<TY, E>(self, link_type: TY) -> Result<TypedPath, WasmError>
    where
        LinkType: TryFrom<TY, Error = E>,
        WasmError: From<E>,
    {
        Ok(TypedPath::new(LinkType::try_from(link_type)?, self))
    }
    /// What is the hash for the current [ `Path` ]?
    pub fn path_entry_hash(&self) -> ExternResult<holo_hash::EntryHash> {
        hash_entry(Entry::App(AppEntryBytes(self.try_into()?)))
    }

    /// Mutate this `Path` into a child of itself by appending a `Component`.
    pub fn append_component(&mut self, component: Component) {
        self.0.push(component);
    }

    /// Accessor for the last `Component` of this `Path`.
    /// This can be thought of as the leaf of the implied tree structure of
    /// which this `Path` is one branch of.
    pub fn leaf(&self) -> Option<&Component> {
        self.0.last()
    }

    pub fn make_tag(&self) -> ExternResult<LinkTag> {
        Ok(LinkTag::new(match self.leaf() {
            None => <Vec<u8>>::with_capacity(0),
            Some(component) => UnsafeBytes::from(SerializedBytes::try_from(component)?).into(),
        }))
    }

    pub fn is_root(&self) -> bool {
        self.0.len() == 1
    }
}

impl TypedPath {
    pub fn new(link_type: impl Into<LinkType>, path: Path) -> Self {
        Self {
            link_type: link_type.into(),
            path,
        }
    }
    /// Does an entry exist at the hash we expect?
    pub fn exists(&self) -> ExternResult<bool> {
        if self.0.is_empty() {
            Ok(false)
        } else if self.is_root() {
            Ok(true)
        } else {
            let parent = self
                .parent()
                .expect("Must have parent if not empty or root");
            let this_paths_hash: AnyLinkableHash = self.path_entry_hash()?.into();
            let exists = get_links(
                parent.path_entry_hash()?.into(),
                self.link_type,
                Some(self.make_tag()?),
            )?
            .iter()
            .any(|Link { target, .. }| *target == this_paths_hash);
            Ok(exists)
        }
    }

    /// Recursively touch this and every parent that doesn't exist yet.
    pub fn ensure(&self) -> ExternResult<()> {
        if !self.exists()? {
            if let Some(parent) = self.parent() {
                parent.ensure()?;
                create_link(
<<<<<<< HEAD
                    parent.path_entry_hash()?.into(),
                    self.path_entry_hash()?.into(),
                    self.link_type,
                    self.make_tag()?,
=======
                    parent.path_entry_hash()?,
                    self.path_entry_hash()?,
                    HdkLinkType::Paths,
                    LinkTag::new(match self.leaf() {
                        None => <Vec<u8>>::with_capacity(0),
                        Some(component) => {
                            UnsafeBytes::from(SerializedBytes::try_from(component)?).into()
                        }
                    }),
>>>>>>> d477adf5
                )?;
            }
        }
        Ok(())
    }

    /// The parent of the current path is simply the path truncated one level.
    pub fn parent(&self) -> Option<Self> {
        if self.path.as_ref().len() > 1 {
            let parent_vec: Vec<Component> =
                self.path.as_ref()[0..self.path.as_ref().len() - 1].to_vec();
            Some(Path::from(parent_vec).into_typed(self.link_type))
        } else {
            None
        }
    }

    /// Touch and list all the links from this path to paths below it.
    /// Only returns links between paths, not to other entries that might have their own links.
    pub fn children(&self) -> ExternResult<Vec<holochain_zome_types::link::Link>> {
        Self::ensure(self)?;
<<<<<<< HEAD
        let mut unwrapped = get_links(self.path_entry_hash()?.into(), self.link_type, None)?;
=======
        let mut unwrapped = get_links(self.path_entry_hash()?, None)?;
>>>>>>> d477adf5
        // Only need one of each hash to build the tree.
        unwrapped.sort_unstable_by(|a, b| a.tag.cmp(&b.tag));
        unwrapped.dedup_by(|a, b| a.tag.eq(&b.tag));
        Ok(unwrapped)
    }

    /// Touch and list all the links from this path to paths below it.
    /// Same as `Path::children` but returns `Vec<Path>` rather than `Vec<Link>`.
    /// This is more than just a convenience. In general it's not possible to
    /// construct a full `Path` from a child `Link` alone as only a single
    /// `Component` is encoded into the link tag. To build a full child path
    /// the parent path + child link must be combined, which this function does
    /// to produce each child, by using `&self` as that parent.
    pub fn children_paths(&self) -> ExternResult<Vec<Self>> {
        let children = self.children()?;
        let components: ExternResult<Vec<Option<Component>>> = children
            .into_iter()
            .map(|link| {
                let component_bytes = &link.tag.0[..];
                if component_bytes.is_empty() {
                    Ok(None)
                } else {
                    Ok(Some(
                        SerializedBytes::from(UnsafeBytes::from(component_bytes.to_vec()))
                            .try_into()
                            .map_err(WasmError::Serialize)?,
                    ))
                }
            })
            .collect();
        Ok(components?
            .into_iter()
            .map(|maybe_component| {
                let mut new_path = self.path.clone();
                if let Some(component) = maybe_component {
                    new_path.append_component(component);
                }
                new_path.into_typed(self.link_type)
            })
            .collect())
    }

    pub fn children_details(&self) -> ExternResult<holochain_zome_types::link::LinkDetails> {
        Self::ensure(self)?;
        get_link_details(
<<<<<<< HEAD
            self.path_entry_hash()?.into(),
            self.link_type,
=======
            self.path_entry_hash()?,
>>>>>>> d477adf5
            Some(holochain_zome_types::link::LinkTag::new([])),
        )
    }
}

impl std::ops::Deref for TypedPath {
    type Target = Path;

    fn deref(&self) -> &Self::Target {
        &self.path
    }
}

impl From<TypedPath> for Path {
    fn from(p: TypedPath) -> Self {
        p.path
    }
}

#[test]
#[cfg(test)]
fn hash_path_delimiter() {
    assert_eq!(".", DELIMITER,);
}

#[test]
#[cfg(test)]
fn hash_path_component() {
    use ::fixt::prelude::*;

    let bytes: Vec<u8> = U8Fixturator::new(Unpredictable).take(5).collect();

    let component = Component::from(bytes.clone());

    assert_eq!(bytes, component.as_ref(),);

    assert_eq!(
        Component::from(vec![102, 0, 0, 0, 111, 0, 0, 0, 111, 0, 0, 0]),
        Component::from("foo"),
    );

    assert_eq!(
        String::try_from(&Component::from(vec![
            102, 0, 0, 0, 111, 0, 0, 0, 111, 0, 0, 0
        ]))
        .unwrap(),
        String::from("foo"),
    );

    assert_eq!(
        String::try_from(&Component::from(vec![1])),
        Err(SerializedBytesError::Deserialize(
            "attempted to create u32s from utf8 bytes of length not a factor of 4: length 1".into()
        )),
    );
    assert_eq!(
        String::try_from(&Component::from(vec![9, 9, 9, 9])),
        Err(SerializedBytesError::Deserialize(
            "unknown char for u32: 151587081".into()
        )),
    );
}

#[test]
#[cfg(test)]
fn hash_path_path() {
    use ::fixt::prelude::*;

    let components: Vec<Component> = {
        let mut vec = vec![];
        for _ in 0..10 {
            let bytes: Vec<u8> = U8Fixturator::new(Unpredictable).take(10).collect();
            vec.push(Component::from(bytes))
        }
        vec
    };

    assert_eq!(&components, Path::from(components.clone()).as_ref(),);

    for (input, output) in vec![
        ("", vec![]),
        (".", vec![]),
        (".foo", vec![Component::from("foo")]),
        ("foo", vec![Component::from("foo")]),
        ("foo.", vec![Component::from("foo")]),
        (".foo.", vec![Component::from("foo")]),
        (
            ".foo.bar",
            vec![Component::from("foo"), Component::from("bar")],
        ),
        (
            ".foo.bar.",
            vec![Component::from("foo"), Component::from("bar")],
        ),
        (
            "foo.bar",
            vec![Component::from("foo"), Component::from("bar")],
        ),
        (
            "foo.bar.",
            vec![Component::from("foo"), Component::from("bar")],
        ),
        (
            "foo..bar",
            vec![Component::from("foo"), Component::from("bar")],
        ),
        (
            "foo.1:3#abcdef",
            vec![
                Component::from("foo"),
                Component::from("a"),
                Component::from("b"),
                Component::from("c"),
                Component::from("abcdef"),
            ],
        ),
        (
            "foo.2:3#zzzzzzzzzz",
            vec![
                Component::from("foo"),
                Component::from("zz"),
                Component::from("zz"),
                Component::from("zz"),
                Component::from("zzzzzzzzzz"),
            ],
        ),
        (
            "foo.1:3#abcdef.bar",
            vec![
                Component::from("foo"),
                Component::from("a"),
                Component::from("b"),
                Component::from("c"),
                Component::from("abcdef"),
                Component::from("bar"),
            ],
        ),
    ] {
        assert_eq!(Path::from(input), Path::from(output),);
    }
}<|MERGE_RESOLUTION|>--- conflicted
+++ resolved
@@ -149,31 +149,6 @@
 #[repr(transparent)]
 pub struct Path(Vec<Component>);
 
-<<<<<<< HEAD
-=======
-entry_def!(Path EntryDef {
-    id: "hdk.path".into(),
-    required_validations: RequiredValidations::default(),
-    visibility: EntryVisibility::Public,
-    required_validation_type: RequiredValidationType::default(),
-});
-
-/// A [ `PathEntry` ] is the hash of a [ `Path` ].
-/// This is what is committed and shared on the DHT to build links off as their
-/// base and target. If we committed the `Path` directly then the size of each
-/// node entry content would be the size of all the components of the path.
-/// Given that `ensure` populates all the ancestor nodes committing `[ A, B, C ]`
-/// would create entries with content `[ A ]`, `[ A, B ]`, `[ A, B, C ]`. For deep
-/// paths, or paths with a large component (in bytes) at any node, this would
-/// create a lot of redundant data in every descendent entry.
-/// Instead, we commit a `PathEntry` so each node is constant size, just the
-/// hash of the full `Path` up to that point. This means that committing
-/// `PathEntry` instead of `Path` for `[A, B, C]` results in entries with
-/// content `[ HashA ]`, `[ HashAB ]`, `[ HashABC ]`. Note that if A + B + C is much
-/// less than the size of a holochain hash (~40 bytes) then this approach is
-/// worse than simply committing the `Path` but in practise this is often not
-/// the case, and `PathEntry` becomes a more scalable generalised solution.
->>>>>>> d477adf5
 #[derive(Clone, Debug, PartialEq, serde::Deserialize, serde::Serialize, SerializedBytes)]
 /// A [`LinkType`] applied to a [`Path`].
 /// All links committed from this path will
@@ -332,7 +307,7 @@
                 .expect("Must have parent if not empty or root");
             let this_paths_hash: AnyLinkableHash = self.path_entry_hash()?.into();
             let exists = get_links(
-                parent.path_entry_hash()?.into(),
+                parent.path_entry_hash()?,
                 self.link_type,
                 Some(self.make_tag()?),
             )?
@@ -348,22 +323,10 @@
             if let Some(parent) = self.parent() {
                 parent.ensure()?;
                 create_link(
-<<<<<<< HEAD
-                    parent.path_entry_hash()?.into(),
-                    self.path_entry_hash()?.into(),
+                    parent.path_entry_hash()?,
+                    self.path_entry_hash()?,
                     self.link_type,
                     self.make_tag()?,
-=======
-                    parent.path_entry_hash()?,
-                    self.path_entry_hash()?,
-                    HdkLinkType::Paths,
-                    LinkTag::new(match self.leaf() {
-                        None => <Vec<u8>>::with_capacity(0),
-                        Some(component) => {
-                            UnsafeBytes::from(SerializedBytes::try_from(component)?).into()
-                        }
-                    }),
->>>>>>> d477adf5
                 )?;
             }
         }
@@ -385,11 +348,7 @@
     /// Only returns links between paths, not to other entries that might have their own links.
     pub fn children(&self) -> ExternResult<Vec<holochain_zome_types::link::Link>> {
         Self::ensure(self)?;
-<<<<<<< HEAD
-        let mut unwrapped = get_links(self.path_entry_hash()?.into(), self.link_type, None)?;
-=======
-        let mut unwrapped = get_links(self.path_entry_hash()?, None)?;
->>>>>>> d477adf5
+        let mut unwrapped = get_links(self.path_entry_hash()?, self.link_type, None)?;
         // Only need one of each hash to build the tree.
         unwrapped.sort_unstable_by(|a, b| a.tag.cmp(&b.tag));
         unwrapped.dedup_by(|a, b| a.tag.eq(&b.tag));
@@ -435,12 +394,8 @@
     pub fn children_details(&self) -> ExternResult<holochain_zome_types::link::LinkDetails> {
         Self::ensure(self)?;
         get_link_details(
-<<<<<<< HEAD
-            self.path_entry_hash()?.into(),
+            self.path_entry_hash()?,
             self.link_type,
-=======
-            self.path_entry_hash()?,
->>>>>>> d477adf5
             Some(holochain_zome_types::link::LinkTag::new([])),
         )
     }
