use crate::prelude::*;

pub use holochain_deterministic_integrity::link::*;

/// Create a link from a base entry to a target entry, with an optional tag.
///
/// Links represent the general idea of relationships between entries.
///
/// Links are different from the tree of CRUD relationships:
///
/// Links:
///
/// - reference two entries (base and target) not headers
/// - there is only one way to create a link, validation logic depends on only the base+target+tag
/// - can represent circular references because only entry hashes are needed
/// - support arbitrary bytes of data (i.e. "tag") that can be read or used to filter gets
/// - deletes always point to a _specific_ link creation event, not the link itself
/// - model dynamic sets of or relationships between things
/// - can reference any entry regardless of type (e.g. posts can link to comments)
/// - cannot reference other links or crud headers (@todo maybe we can do this in the future)
///
/// Note: There is a hard limit of 1kb of data for the tag.
///
/// Crud:
///
/// - creates reference a single entry
/// - updates and deletes reference create/update elements by both their entry+header
/// - creates, updates and deletes all have different functions, network ops and validation logic
/// - is cryptographically guaranteed to be a DAG (not-circular) because they include headers
/// - model "mutability" for a single thing/identity in an immutable/append-only way
/// - only reference other entries of the same entry type (e.g. comments can _not_ update posts)
///
/// See [ `get_details` ] and get for more information about CRUD
/// See [ `get_links` ] and [ `get_link_details` ] for more information about filtering by tag
///
/// Generally links and CRUDs _do not interact_ beyond the fact that links need entry hashes to
/// reference for the base and target to already exist due to a prior create or update.
/// The entry value only needs to exist on the DHT for the link to validate, it doesn't need to be
/// live and can have any combination of valid/invalid crud headers.
/// i.e. if you use link_entries! to create relationships between two entries, then update_entry
/// on the base, the links will still only be visible to get_link(s_details)! against the original
/// base, there is no logic to "bring forward" links to the updated entry because:
///
/// - as per CRUD tree docs there is no "one size fits all" way to walk a tree of CRUDs
/// - links point at entries not headers so all create/update/delete information is in headers
/// - links are very generic and could even represent a comment thread against a specific revision
///   such as those found against individual updates in a wiki/CMS tool so they need to stay where
///   they were explicitly placed
/// - it would actually be pretty crazy at the network layer to be gossiping links around to chase
///   the "current revision" even if you could somehow unambiguously define "current revision"
///
/// This can be frustrating if you want "get all the links" for an entry but also be tracking your
/// revision history somehow.
/// A simple pattern to workaround this is to create an immutable (updates and deletes are invalid)
/// "identity" entry that links reference and is referenced as a field on the entry struct of each
/// create/update header.
/// If you have the hash of the identity entry you can get all the links, if you have the entry or
/// header hash for any of the creates or updates you can lookup the identity entry hash out of the
/// body of the create/update entry.
<<<<<<< HEAD
pub fn create_link<TY, T, E>(
    base_address: AnyLinkableHash,
    target_address: AnyLinkableHash,
=======
pub fn create_link<
    B: Into<AnyLinkableHash>,
    H: Into<AnyLinkableHash>,
    TY: Into<LinkType>,
    T: Into<LinkTag>,
>(
    base_address: B,
    target_address: H,
>>>>>>> d477adf5
    link_type: TY,
    tag: T,
) -> ExternResult<HeaderHash>
where
    LinkType: TryFrom<TY, Error = E>,
    WasmError: From<E>,
    T: Into<LinkTag>,
{
    let link_type = link_type.try_into()?;
    HDK.with(|h| {
        h.borrow().create_link(CreateLinkInput::new(
<<<<<<< HEAD
            base_address,
            target_address,
            link_type,
=======
            base_address.into(),
            target_address.into(),
            link_type.into(),
>>>>>>> d477adf5
            tag.into(),
            ChainTopOrdering::default(),
        ))
    })
}

/// Delete a specific link creation element by its header.
///
/// Links are defined by a [OR-Set CRDT](https://en.wikipedia.org/wiki/Conflict-free_replicated_data_type#OR-Set_(Observed-Remove_Set))
/// of "Creates" and "Deletes".
/// The deletes form a "tombstone set", each of which can nullify one of the creates.
/// A link only "exists" if it has one or more "creates" which have not been nullified by a "delete".
///
/// For this reason the delete references the header of the create.
/// Even more than that, both creates and deletes are _only_ headers, there is no separate entry
/// and the delete is not simply a renamed mirror of the create (i.e. with base and target).
///
/// Consider what would happen if the system simply had "create link" and "delete link" pointing at
/// the entry base and target without pairing:
/// - there would be no way to revert a specific link creation
/// - a delete may be intended for an create you haven't seen yet, so network unpredictability
///   would cause re-ording of any view on create/deletes which means an agent can see more deletes
///   than creates, etc.
/// - there would only be two ways to summarise the state of a relationship between two entries,
///   either "there are N more/less creates than deletes" or "there is at least one delete", the
///   former leads to flakiness as above and the latter means it would be impossible to create a
///   link after any previous delete of any link.
/// All of this is bad so link creates point to entries (See [ `create_link` ]) and deletes point to
/// creates.
pub fn delete_link(address: HeaderHash) -> ExternResult<HeaderHash> {
    HDK.with(|h| {
        h.borrow()
            .delete_link(DeleteLinkInput::new(address, ChainTopOrdering::default()))
    })
}

/// Returns all links that reference a base entry hash, optionally filtered by tag.
///
/// Tag filtering is a simple bytes prefix.
///
/// e.g. if you had these links:
///   - a: `[ 1, 2, 3]`
///   - b: `[ 1, 2, 4]`
///   - c: `[ 1, 3, 5]`
///
/// Then tag filters:
///   - `[ 1 ]` returns `[ a, b, c]`
///   - `[ 1, 2 ]` returns `[ a, b ]`
///   - `[ 1, 2, 3 ]` returns `[ a ]`
///   - `[ 5 ]` returns `[ ]` (does _not_ return c because the filter is by "prefix", not "contains")
///
/// This is mostly identical to `get_link_details` but returns only creates that have not been
/// deleted c.f. get_link_details that returns all the creates and all the deletes together.
///
/// See [ `get_link_details` ].
<<<<<<< HEAD
pub fn get_links<TY, E>(
    base: AnyLinkableHash,
    link_type: TY,
    link_tag: Option<LinkTag>,
) -> ExternResult<Vec<Link>>
where
    LinkTypeRanges: TryFrom<TY, Error = E>,
    WasmError: From<E>,
{
    let link_type = link_type.try_into()?;
    Ok(HDK
        .with(|h| {
            h.borrow()
                .get_links(vec![GetLinksInput::new(base, link_type, link_tag)])
=======
pub fn get_links<B: Into<AnyLinkableHash>>(
    base: B,
    link_tag: Option<LinkTag>,
) -> ExternResult<Vec<Link>> {
    Ok(HDK
        .with(|h| {
            h.borrow()
                .get_links(vec![GetLinksInput::new(base.into(), link_tag)])
>>>>>>> d477adf5
        })?
        .into_iter()
        .next()
        .unwrap())
}

/// Get all link creates and deletes that reference a base entry hash, optionally filtered by tag
///
/// Tag filtering is a simple bytes prefix.
///
/// e.g. if you had these links:
///   - a: `[ 1, 2, 3]`
///   - b: `[ 1, 2, 4]`
///   - c: `[ 1, 3, 5]`
///
/// then tag filters:
///   - `[ 1 ]` returns `[ a, b, c]`
///   - `[ 1, 2 ]` returns `[ a, b ]`
///   - `[ 1, 2, 3 ]` returns `[ a ]`
///   - `[ 5 ]` returns `[ ]` (does _not_ return c because the filter is by "prefix", not "contains")
///
/// This is mostly identical to get_links but it returns all the creates and all the deletes.
/// c.f. get_links that returns only the creates that have not been deleted.
///
/// See [ `get_links` ].
<<<<<<< HEAD
pub fn get_link_details<TY, E>(
    base: AnyLinkableHash,
    link_type: TY,
=======
pub fn get_link_details<B: Into<AnyLinkableHash>>(
    base: B,
>>>>>>> d477adf5
    link_tag: Option<LinkTag>,
) -> ExternResult<LinkDetails>
where
    LinkTypeRanges: TryFrom<TY, Error = E>,
    WasmError: From<E>,
{
    let link_type = link_type.try_into()?;
    Ok(HDK
        .with(|h| {
            h.borrow()
<<<<<<< HEAD
                .get_link_details(vec![GetLinksInput::new(base, link_type, link_tag)])
=======
                .get_link_details(vec![GetLinksInput::new(base.into(), link_tag)])
>>>>>>> d477adf5
        })?
        .into_iter()
        .next()
        .unwrap())
}<|MERGE_RESOLUTION|>--- conflicted
+++ resolved
@@ -57,20 +57,9 @@
 /// If you have the hash of the identity entry you can get all the links, if you have the entry or
 /// header hash for any of the creates or updates you can lookup the identity entry hash out of the
 /// body of the create/update entry.
-<<<<<<< HEAD
 pub fn create_link<TY, T, E>(
-    base_address: AnyLinkableHash,
-    target_address: AnyLinkableHash,
-=======
-pub fn create_link<
-    B: Into<AnyLinkableHash>,
-    H: Into<AnyLinkableHash>,
-    TY: Into<LinkType>,
-    T: Into<LinkTag>,
->(
-    base_address: B,
-    target_address: H,
->>>>>>> d477adf5
+    base_address: impl Into<AnyLinkableHash>,
+    target_address: impl Into<AnyLinkableHash>,
     link_type: TY,
     tag: T,
 ) -> ExternResult<HeaderHash>
@@ -82,15 +71,9 @@
     let link_type = link_type.try_into()?;
     HDK.with(|h| {
         h.borrow().create_link(CreateLinkInput::new(
-<<<<<<< HEAD
-            base_address,
-            target_address,
-            link_type,
-=======
             base_address.into(),
             target_address.into(),
-            link_type.into(),
->>>>>>> d477adf5
+            link_type,
             tag.into(),
             ChainTopOrdering::default(),
         ))
@@ -146,9 +129,8 @@
 /// deleted c.f. get_link_details that returns all the creates and all the deletes together.
 ///
 /// See [ `get_link_details` ].
-<<<<<<< HEAD
 pub fn get_links<TY, E>(
-    base: AnyLinkableHash,
+    base: impl Into<AnyLinkableHash>,
     link_type: TY,
     link_tag: Option<LinkTag>,
 ) -> ExternResult<Vec<Link>>
@@ -160,17 +142,7 @@
     Ok(HDK
         .with(|h| {
             h.borrow()
-                .get_links(vec![GetLinksInput::new(base, link_type, link_tag)])
-=======
-pub fn get_links<B: Into<AnyLinkableHash>>(
-    base: B,
-    link_tag: Option<LinkTag>,
-) -> ExternResult<Vec<Link>> {
-    Ok(HDK
-        .with(|h| {
-            h.borrow()
-                .get_links(vec![GetLinksInput::new(base.into(), link_tag)])
->>>>>>> d477adf5
+                .get_links(vec![GetLinksInput::new(base.into(), link_type, link_tag)])
         })?
         .into_iter()
         .next()
@@ -196,14 +168,9 @@
 /// c.f. get_links that returns only the creates that have not been deleted.
 ///
 /// See [ `get_links` ].
-<<<<<<< HEAD
 pub fn get_link_details<TY, E>(
-    base: AnyLinkableHash,
+    base: impl Into<AnyLinkableHash>,
     link_type: TY,
-=======
-pub fn get_link_details<B: Into<AnyLinkableHash>>(
-    base: B,
->>>>>>> d477adf5
     link_tag: Option<LinkTag>,
 ) -> ExternResult<LinkDetails>
 where
@@ -214,11 +181,7 @@
     Ok(HDK
         .with(|h| {
             h.borrow()
-<<<<<<< HEAD
-                .get_link_details(vec![GetLinksInput::new(base, link_type, link_tag)])
-=======
-                .get_link_details(vec![GetLinksInput::new(base.into(), link_tag)])
->>>>>>> d477adf5
+                .get_link_details(vec![GetLinksInput::new(base.into(), link_type, link_tag)])
         })?
         .into_iter()
         .next()
