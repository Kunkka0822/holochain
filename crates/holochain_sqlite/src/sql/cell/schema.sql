--- conflicted
+++ resolved
@@ -156,8 +156,8 @@
 
 CREATE TABLE IF NOT EXISTS ChainLock (
     lock BLOB PRIMARY KEY ON CONFLICT ROLLBACK,
-<<<<<<< HEAD
-    end INTEGER NOT NULL
+    -- The expiration time of the lock as a Timestamp (microseconds)
+    expires_at_timestamp INTEGER NOT NULL
 );
 
 CREATE TABLE IF NOT EXISTS ScheduledFunctions (
@@ -168,8 +168,4 @@
     end INTEGER NOT NULL,
     ephemeral BOOLEAN NOT NULL,
     PRIMARY KEY (zome_name, scheduled_fn) ON CONFLICT ROLLBACK
-=======
-    -- The expiration time of the lock as a Timestamp (microseconds)
-    expires_at_timestamp INTEGER NOT NULL
->>>>>>> ea4f355d
-);+);
