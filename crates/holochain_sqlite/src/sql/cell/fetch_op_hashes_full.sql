SELECT
<<<<<<< HEAD
    hash, authored_timestamp_ms
=======
  hash
>>>>>>> 86ec35d1
FROM
  DHtOp
WHERE
  DhtOp.authored_timestamp_ms >= :from
  AND DhtOp.authored_timestamp_ms < :to
  AND DhtOp.when_integrated IS NOT NULL<|MERGE_RESOLUTION|>--- conflicted
+++ resolved
@@ -1,9 +1,5 @@
 SELECT
-<<<<<<< HEAD
     hash, authored_timestamp_ms
-=======
-  hash
->>>>>>> 86ec35d1
 FROM
   DHtOp
 WHERE
