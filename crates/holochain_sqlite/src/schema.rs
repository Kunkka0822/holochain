--- conflicted
+++ resolved
@@ -18,19 +18,15 @@
 }
 
 impl Schema {
-<<<<<<< HEAD
+    /// Determine if any database migrations need to run, and run them if so.
+    /// The decision is based on the difference between this Schema's
+    /// current_index and the user_version pragma value in the database itself.
+    /// NB: The current_index is 0-based, and the user_version is 1-based.
     pub fn initialize(
         &self,
         conn: &mut Connection,
         db_kind: Option<&DbKind>,
     ) -> rusqlite::Result<()> {
-=======
-    /// Determine if any database migrations need to run, and run them if so.
-    /// The decision is based on the difference between this Schema's
-    /// current_index and the user_version pragma value in the database itself.
-    /// NB: The current_index is 0-based, and the user_version is 1-based.
-    pub fn initialize(&self, conn: &mut Connection, db_kind: &DbKind) -> rusqlite::Result<()> {
->>>>>>> 524681d1
         let user_version: u16 =
             conn.pragma_query_value(None, "user_version", |row| Ok(row.get(0)?))?;
         let db_kind = db_kind
