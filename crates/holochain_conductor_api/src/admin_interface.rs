--- conflicted
+++ resolved
@@ -133,9 +133,6 @@
     /// DEPRECATED. Alias for ListEnabledApps.
     #[deprecated = "alias for ListEnabledApps"]
     ListActiveApps,
-<<<<<<< HEAD
-    /// Changes the `App` specified by argument `installed_app_id` from a disabled state to an enabled state in the conductor,
-=======
     /// List the ids of the Apps that are installed in the conductor, returning their information.
     /// If `status_filter` is `Some(_)`, it will return only the `Apps` with the specified status
     ///
@@ -147,8 +144,7 @@
     ListApps {
         status_filter: Option<AppStatusFilter>,
     },
-    /// Changes the `App` specified by argument `installed_app_id` from an inactive state to an active state in the conductor,
->>>>>>> d49ea301
+    /// Changes the `App` specified by argument `installed_app_id` from a disabled state to an enabled state in the conductor,
     /// meaning that Zome calls can now be made and the `App` will be loaded on a reboot of the conductor.
     /// It is likely to want to call this after calling [`AdminRequest::InstallApp`], since a freshly
     /// installed `App` is not activated automatically.
@@ -447,6 +443,7 @@
 
 #[derive(Debug, serde::Serialize, serde::Deserialize, SerializedBytes, Clone)]
 // Filter to get either only active or only inactive apps with `ListApps`
+// TODO: rename to Enabled | Disabled
 pub enum AppStatusFilter {
     Active,
     Inactive,
