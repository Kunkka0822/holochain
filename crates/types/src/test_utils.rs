//! Some common testing helpers.

use crate::{
    capability::CapSecret,
    cell::CellId,
    dna::{wasm::DnaWasm, zome::Zome, Properties},
    dna::{DnaDef, DnaFile},
    header::{AppEntryType, EntryVisibility, ZomeId},
    prelude::*,
};
use holo_hash::AgentPubKey;
use holochain_zome_types::zome::ZomeName;
use holochain_zome_types::HostInput;
use std::path::PathBuf;

#[derive(Serialize, Deserialize, SerializedBytes)]
struct FakeProperties {
    test: String,
}

/// simple DnaWasm fixture
pub fn fake_dna_wasm() -> DnaWasm {
    DnaWasm::from(vec![0_u8])
}

/// simple Zome fixture
pub fn fake_zome() -> Zome {
    Zome {
        wasm_hash: holo_hash_core::WasmHash::new(vec![0; 36]),
    }
}

/// A fixture example dna for unit testing.
pub fn fake_dna_file(uuid: &str) -> DnaFile {
    fake_dna_zomes(uuid, vec![("test".into(), vec![].into())])
}

/// A fixture example dna for unit testing.
pub fn fake_dna_zomes(uuid: &str, zomes: Vec<(ZomeName, DnaWasm)>) -> DnaFile {
    let mut dna = DnaDef {
        name: "test".to_string(),
        properties: Properties::new(serde_json::json!({"p": "hi"}))
            .try_into()
            .unwrap(),
        uuid: uuid.to_string(),
        zomes: Vec::new(),
    };
    tokio_safe_block_on::tokio_safe_block_on(
        async move {
            let mut wasm_code = Vec::new();
            for (zome_name, wasm) in zomes {
                let wasm = crate::dna::wasm::DnaWasmHashed::with_data(wasm)
                    .await
                    .unwrap();
                let (wasm, wasm_hash) = wasm.into_inner();
                let wasm_hash: holo_hash_core::WasmHash = wasm_hash.into();
                dna.zomes.push((zome_name, Zome { wasm_hash }));
                wasm_code.push(wasm);
            }
            DnaFile::new(dna, wasm_code).await
        },
        std::time::Duration::from_secs(1),
    )
    .unwrap()
    .unwrap()
}

/// Save a Dna to a file and return the path and tempdir that contains it
pub async fn write_fake_dna_file(dna: DnaFile) -> anyhow::Result<(PathBuf, tempdir::TempDir)> {
    let tmp_dir = tempdir::TempDir::new("fake_dna")?;
    let mut path: PathBuf = tmp_dir.path().into();
    path.push("test-dna.dna.gz");
    tokio::fs::write(path.clone(), dna.to_file_content().await?).await?;
    Ok((path, tmp_dir))
}

/// A fixture example CellId for unit testing.
pub fn fake_cell_id(name: &str) -> CellId {
    (fake_dna_hash(name), fake_agent_pubkey_1()).into()
}

/// A fixture example DnaHash for unit testing.
pub fn fake_dna_hash(name: &str) -> DnaHash {
    tokio_safe_block_on::tokio_safe_block_on(
        DnaHash::with_data(name.as_bytes()),
        std::time::Duration::from_secs(1),
    )
    .unwrap()
}

/// A fixture example AgentPubKey for unit testing.
pub fn fake_agent_pubkey_1() -> AgentPubKey {
    holo_hash::AgentPubKey::try_from("uhCAkw-zrttiYpdfAYX4fR6W8DPUdheZJ-1QsRA4cTImmzTYUcOr4")
        .unwrap()
}

/// Another fixture example AgentPubKey for unit testing.
pub fn fake_agent_pubkey_2() -> AgentPubKey {
    holo_hash::AgentPubKey::try_from("uhCAkomHzekU0-x7p62WmrusdxD2w9wcjdajC88688JGSTEo6cbEK")
        .unwrap()
}

/// A fixture example HeaderHash for unit testing.
pub fn fake_header_hash(name: &str) -> HeaderHash {
    tokio_safe_block_on::tokio_safe_block_on(
        HeaderHash::with_data(name.as_bytes()),
        std::time::Duration::from_secs(1),
    )
    .unwrap()
}

/// A fixture example CapSecret for unit testing.
pub fn fake_cap_secret() -> CapSecret {
    CapSecret::random()
}

/// A fixture example ZomeInvocationPayload for unit testing.
<<<<<<< HEAD
pub fn fake_zome_invocation_payload() -> HostInput {
    HostInput::try_from(SerializedBytes::try_from(()).unwrap()).unwrap()
=======
pub fn fake_zome_invocation_payload() -> ZomeExternHostInput {
    ZomeExternHostInput::try_from(SerializedBytes::try_from(()).unwrap()).unwrap()
}

/// A fixture example AppEntryType for unit testing.
pub fn fake_app_entry_type(zome_id: ZomeId, visibility: EntryVisibility) -> AppEntryType {
    AppEntryType {
        id: Vec::new(),
        zome_id,
        visibility,
    }
>>>>>>> c052a309
}<|MERGE_RESOLUTION|>--- conflicted
+++ resolved
@@ -1,7 +1,6 @@
 //! Some common testing helpers.
 
 use crate::{
-    capability::CapSecret,
     cell::CellId,
     dna::{wasm::DnaWasm, zome::Zome, Properties},
     dna::{DnaDef, DnaFile},
@@ -9,6 +8,7 @@
     prelude::*,
 };
 use holo_hash::AgentPubKey;
+use holochain_zome_types::capability::CapSecret;
 use holochain_zome_types::zome::ZomeName;
 use holochain_zome_types::HostInput;
 use std::path::PathBuf;
@@ -115,12 +115,8 @@
 }
 
 /// A fixture example ZomeInvocationPayload for unit testing.
-<<<<<<< HEAD
 pub fn fake_zome_invocation_payload() -> HostInput {
     HostInput::try_from(SerializedBytes::try_from(()).unwrap()).unwrap()
-=======
-pub fn fake_zome_invocation_payload() -> ZomeExternHostInput {
-    ZomeExternHostInput::try_from(SerializedBytes::try_from(()).unwrap()).unwrap()
 }
 
 /// A fixture example AppEntryType for unit testing.
@@ -130,5 +126,4 @@
         zome_id,
         visibility,
     }
->>>>>>> c052a309
 }