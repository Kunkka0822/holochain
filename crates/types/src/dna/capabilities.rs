<<<<<<< HEAD
//! capabilities implements the capability request functionality used to check
//! that a given capability has been granted for actions like zome calls

=======
use crate::persistence::cas::content::Address;
/// capabilities implements the capability request functionality used to check
/// that a given capability has been granted for actions like zome calls
>>>>>>> f8ea0dc0
use crate::signature::{Provenance, Signature};
use holochain_json_api::{error::JsonError, json::JsonString};
use serde::{Deserialize, Serialize};

//--------------------------------------------------------------------------------------------------
// CapabilityRequest
//--------------------------------------------------------------------------------------------------

/// a struct to hold the capability information needed to make any capability request,
/// namely the provenance of the request (the agent address and signature) and the
/// actual token being used to make the request
#[derive(Serialize, Deserialize, Clone, Debug, Eq, PartialEq, Hash, DefaultJson)]
pub struct CapabilityRequest {
    /// Address of capability token.
    pub cap_token: Address,

    /// Signature data for capability token.
    pub provenance: Provenance,
}

impl CapabilityRequest {
    /// Construct a new CapabilityRequest.
    pub fn new(token: Address, requester: Address, signature: Signature) -> Self {
        CapabilityRequest {
            cap_token: token,
            provenance: Provenance::new(requester, signature),
        }
    }
}

#[cfg(test)]
pub mod tests {
    use super::*;
    use crate::persistence::cas::content::Address;

    #[test]
    fn test_capability_request_new() {
        let cap_call = CapabilityRequest::new(
            Address::from("123"),
            Address::from("requester"),
            Signature::fake(),
        );
        assert_eq!(
            CapabilityRequest {
                cap_token: Address::from("123"),
                provenance: Provenance::new(Address::from("requester"), Signature::fake()),
            },
            cap_call
        );
    }
}<|MERGE_RESOLUTION|>--- conflicted
+++ resolved
@@ -1,12 +1,7 @@
-<<<<<<< HEAD
 //! capabilities implements the capability request functionality used to check
 //! that a given capability has been granted for actions like zome calls
 
-=======
 use crate::persistence::cas::content::Address;
-/// capabilities implements the capability request functionality used to check
-/// that a given capability has been granted for actions like zome calls
->>>>>>> f8ea0dc0
 use crate::signature::{Provenance, Signature};
 use holochain_json_api::{error::JsonError, json::JsonString};
 use serde::{Deserialize, Serialize};
