--- conflicted
+++ resolved
@@ -207,18 +207,21 @@
 
 #[cfg(test)]
 pub mod tests {
-    extern crate base64;
     use crate::{
         dna::{
             bridges::{Bridge, BridgePresence, BridgeReference},
             entry_types::{EntryTypeDef, Sharing},
-            fn_declarations::{FnParameter, Trait},
+            fn_declarations::{FnDeclaration, FnParameter, Trait},
             wasm::DnaWasm,
             zome::{Config, Zome},
+            Dna,
         },
         entry::entry_type::{AppEntryType, EntryType},
+        persistence::cas::content::Address,
         test_utils::{fake_dna, fake_zome},
     };
+    use holochain_serialized_bytes::prelude::*;
+    use std::collections::BTreeMap;
 
     #[test]
     fn test_dna_get_zome() {
@@ -341,7 +344,6 @@
         assert_eq!(Some(&entry_type_def), dna.get_entry_type_def("bar"));
     }
 
-<<<<<<< HEAD
     #[test]
     fn get_wasm_from_zome_name() {
         let dna = Dna {
@@ -549,444 +551,4 @@
             ]
         );
     }
-=======
-    // #[test]
-    // fn can_parse_and_output_json() {
-    //     let dna = test_empty_dna();
-    //
-    //     let serialized = serde_json::to_string(&dna).unwrap();
-    //
-    //     let deserialized: Dna = serde_json::from_str(&serialized).unwrap();
-    //
-    //     assert_eq!(String::from("2.0"), deserialized.dna_spec_version);
-    // }
-
-    // #[test]
-    // fn can_parse_and_output_json_helpers() {
-    //     let dna = test_empty_dna();
-    //
-    //     let json_string = JsonString::from(dna);
-    //
-    //     let deserialized = Dna::try_from(json_string).unwrap();
-    //
-    //     assert_eq!(String::from("2.0"), deserialized.dna_spec_version);
-    // }
-
-    // #[test]
-    // fn parse_and_serialize_compare() {
-    //     let fixture = String::from(
-    //         r#"{
-    //             "name": "test",
-    //             "description": "test",
-    //             "version": "test",
-    //             "uuid": "00000000-0000-0000-0000-000000000000",
-    //             "dna_spec_version": "2.0",
-    //             "properties": {
-    //                 "test": "test"
-    //             },
-    //             "zomes": {
-    //                 "test": {
-    //                     "description": "test",
-    //                     "config": {},
-    //                     "entry_types": {
-    //                         "test": {
-    //                             "properties": "test",
-    //                             "sharing": "public",
-    //                             "links_to": [
-    //                                 {
-    //                                     "target_type": "test",
-    //                                     "link_type": "test"
-    //                                 }
-    //                             ],
-    //                             "linked_from": []
-    //                         }
-    //                     },
-    //                     "traits": {
-    //                         "hc_public": {
-    //                             "functions": ["test"]
-    //                         }
-    //                     },
-    //                     "fn_declarations": [
-    //                         {
-    //                             "name": "test",
-    //                             "inputs": [],
-    //                             "outputs": []
-    //                         }
-    //                     ],
-    //                     "code": {
-    //                         "code": "AAECAw=="
-    //                     },
-    //                     "bridges": []
-    //                 }
-    //             }
-    //         }"#,
-    //     )
-    //     .replace(char::is_whitespace, "");
-    //
-    //     let dna = Dna::try_from(JsonString::from_json(&fixture.clone())).unwrap();
-    //
-    //     println!("{}", dna.to_json_pretty().unwrap());
-    //
-    //     let serialized = String::from(JsonString::from(dna)).replace(char::is_whitespace, "");
-    //
-    //     assert_eq!(fixture, serialized);
-    // }
-
-    // #[test]
-    // fn default_value_test() {
-    //     let mut dna = fake_dna();
-    //     dna.uuid = String::from(UNIT_UUID);
-    //
-    //     let mut zome = zome::Zome::empty();
-    //     zome.entry_types
-    //         .insert("".into(), entry_types::EntryTypeDef::new());
-    //     dna.zomes.insert("".to_string(), zome);
-    //
-    //     let expected = JsonString::from(dna.clone());
-    //     println!("{:?}", expected);
-    //
-    //     let fixture = Dna::try_from(JsonString::from_json(
-    //         r#"{
-    //             "name": "",
-    //             "description": "",
-    //             "version": "",
-    //             "uuid": "00000000-0000-0000-0000-000000000000",
-    //             "dna_spec_version": "2.0",
-    //             "properties": {},
-    //             "zomes": {
-    //                 "": {
-    //                     "description": "",
-    //                     "config": {},
-    //                     "entry_types": {
-    //                         "": {
-    //                             "description": "",
-    //                             "sharing": "public",
-    //                             "links_to": [],
-    //                             "linked_from": []
-    //                         }
-    //                     },
-    //                     "traits": {},
-    //                     "fn_declarations": [],
-    //                     "code": {"code": ""}
-    //                 }
-    //             }
-    //         }"#,
-    //     ))
-    //     .unwrap();
-    //
-    //     assert_eq!(dna, fixture);
-    // }
-
-    // #[test]
-    // fn parse_with_defaults_dna() {
-    //     let dna = Dna::try_from(JsonString::from_json(
-    //         r#"{
-    //         }"#,
-    //     ))
-    //     .unwrap();
-    //
-    //     assert!(dna.uuid.len() > 0);
-    // }
-
-    // #[test]
-    // fn parse_with_defaults_entry_type() {
-    //     let dna = Dna::try_from(JsonString::from_json(
-    //         r#"{
-    //             "zomes": {
-    //                 "zome1": {
-    //                     "code": {
-    //                         "code": ""
-    //                     },
-    //                     "entry_types": {
-    //                         "type1": {}
-    //                     }
-    //                 }
-    //             }
-    //         }"#,
-    //     ))
-    //     .unwrap();
-    //
-    //     assert_eq!(
-    //         dna.zomes
-    //             .get("zome1")
-    //             .unwrap()
-    //             .entry_types
-    //             .get(&"type1".into())
-    //             .unwrap()
-    //             .sharing,
-    //         entry_types::Sharing::Public
-    //     );
-    // }
-
-    // #[test]
-    // fn parse_wasm() {
-    //     let dna = Dna::try_from(JsonString::from_json(
-    //         r#"{
-    //             "zomes": {
-    //                 "zome1": {
-    //                     "entry_types": {
-    //                         "type1": {}
-    //                     },
-    //                     "code": {
-    //                         "code": "AAECAw=="
-    //                     }
-    //                 }
-    //             }
-    //         }"#,
-    //     ))
-    //     .unwrap();
-    //
-    //     assert_eq!(
-    //         vec![0, 1, 2, 3],
-    //         *dna.zomes.get("zome1").unwrap().code.code()
-    //     );
-    // }
-
-    // #[test]
-    // #[should_panic]
-    // fn parse_fail_if_bad_type_dna() {
-    //     Dna::try_from(JsonString::from_json(
-    //         r#"{
-    //             "name": 42
-    //         }"#,
-    //     ))
-    //     .unwrap();
-    // }
-
-    // #[test]
-    // #[should_panic]
-    // fn parse_fail_if_bad_type_zome() {
-    //     Dna::try_from(JsonString::from_json(
-    //         r#"{
-    //             "zomes": {
-    //                 "zome1": {
-    //                     "description": 42
-    //                 }
-    //             }
-    //         }"#,
-    //     ))
-    //     .unwrap();
-    // }
-
-    // #[test]
-    // #[should_panic]
-    // fn parse_fail_if_bad_type_entry_type() {
-    //     Dna::try_from(JsonString::from_json(
-    //         r#"{
-    //             "zomes": {
-    //                 "zome1": {
-    //                     "entry_types": {
-    //                         "test": {
-    //                             "properties": 42
-    //                         }
-    //                     }
-    //                 }
-    //             }
-    //         }"#,
-    //     ))
-    //     .unwrap();
-    // }
-
-    // #[test]
-    // fn get_wasm_from_zome_name() {
-    //     let dna = Dna::try_from(JsonString::from_json(
-    //         r#"{
-    //             "name": "test",
-    //             "description": "test",
-    //             "version": "test",
-    //             "uuid": "00000000-0000-0000-0000-000000000000",
-    //             "dna_spec_version": "2.0",
-    //             "properties": {
-    //                 "test": "test"
-    //             },
-    //             "zomes": {
-    //                 "test zome": {
-    //                     "name": "test zome",
-    //                     "description": "test",
-    //                     "config": {},
-    //                     "entry_types": {},
-    //                     "traits": {
-    //                         "hc_public": {
-    //                         }
-    //                     },
-    //                     "fn_declarations": [],
-    //                     "code": {
-    //                         "code": "AAECAw=="
-    //                     }
-    //                 }
-    //             }
-    //         }"#,
-    //     ))
-    //     .unwrap();
-    //
-    //     let wasm = dna.get_wasm_from_zome_name("test zome");
-    //     assert_eq!("AAECAw==", base64::encode(&*wasm.unwrap().code()));
-    //
-    //     let fail = dna.get_wasm_from_zome_name("non existant zome");
-    //     assert_eq!(None, fail);
-    // }
-
-    // #[test]
-    // fn test_get_zome_name_for_entry_type() {
-    //     let dna = Dna::try_from(JsonString::from_json(
-    //         r#"{
-    //             "name": "test",
-    //             "description": "test",
-    //             "version": "test",
-    //             "uuid": "00000000-0000-0000-0000-000000000000",
-    //             "dna_spec_version": "2.0",
-    //             "properties": {
-    //                 "test": "test"
-    //             },
-    //             "zomes": {
-    //                 "test zome": {
-    //                     "name": "test zome",
-    //                     "description": "test",
-    //                     "config": {},
-    //                     "traits": {
-    //                         "hc_public": {
-    //                             "functions": []
-    //                         }
-    //                     },
-    //                     "fn_declarations": [],
-    //                     "entry_types": {
-    //                         "test type": {
-    //                             "description": "",
-    //                             "sharing": "public"
-    //                         }
-    //                     },
-    //                     "code": {
-    //                         "code": ""
-    //                     }
-    //                 }
-    //             }
-    //         }"#,
-    //     ))
-    //     .unwrap();
-    //
-    //     assert_eq!(
-    //         dna.get_zome_name_for_app_entry_type(&AppEntryType::from("test type"))
-    //             .unwrap(),
-    //         "test zome".to_string()
-    //     );
-    //     assert!(dna
-    //         .get_zome_name_for_app_entry_type(&AppEntryType::from("non existant entry type"))
-    //         .is_none());
-    // }
-
-    // #[test]
-    // fn test_get_required_bridges() {
-    //     let dna = Dna::try_from(JsonString::from_json(
-    //         r#"{
-    //             "name": "test",
-    //             "description": "test",
-    //             "version": "test",
-    //             "uuid": "00000000-0000-0000-0000-000000000000",
-    //             "dna_spec_version": "2.0",
-    //             "properties": {
-    //                 "test": "test"
-    //             },
-    //             "zomes": {
-    //                 "test zome": {
-    //                     "name": "test zome",
-    //                     "description": "test",
-    //                     "config": {},
-    //                     "traits": {
-    //                         "hc_public": {
-    //                             "functions": []
-    //                         }
-    //                     },
-    //                     "fn_declarations": [],
-    //                     "entry_types": {
-    //                         "test type": {
-    //                             "description": "",
-    //                             "sharing": "public"
-    //                         }
-    //                     },
-    //                     "code": {
-    //                         "code": ""
-    //                     },
-    //                     "bridges": [
-    //                         {
-    //                             "presence": "required",
-    //                             "handle": "DPKI",
-    //                             "reference": {
-    //                                 "dna_address": "Qmabcdef1234567890"
-    //                             }
-    //                         },
-    //                         {
-    //                             "presence": "optional",
-    //                             "handle": "Vault",
-    //                             "reference": {
-    //                                 "traits": {
-    //                                     "persona_management": {
-    //                                         "functions": [
-    //                                             {
-    //                                                 "name": "get_persona",
-    //                                                 "inputs": [{"name": "domain", "type": "string"}],
-    //                                                 "outputs": [{"name": "persona", "type": "json"}]
-    //                                             }
-    //                                         ]
-    //                                     }
-    //                                 }
-    //                             }
-    //                         },
-    //                         {
-    //                             "presence": "required",
-    //                             "handle": "HCHC",
-    //                             "reference": {
-    //                                 "traits": {
-    //                                     "happ_directory": {
-    //                                         "functions": [
-    //                                             {
-    //                                                 "name": "get_happs",
-    //                                                 "inputs": [],
-    //                                                 "outputs": [{"name": "happs", "type": "json"}]
-    //                                             }
-    //                                         ]
-    //                                     }
-    //                                 }
-    //                             }
-    //                         }
-    //                     ]
-    //                 }
-    //             }
-    //         }"#,
-    //     ))
-    //     .unwrap();
-    //
-    //     assert_eq!(
-    //         dna.get_required_bridges(),
-    //         vec![
-    //             Bridge {
-    //                 presence: BridgePresence::Required,
-    //                 handle: String::from("DPKI"),
-    //                 reference: BridgeReference::Address {
-    //                     dna_address: Address::from("Qmabcdef1234567890"),
-    //                 }
-    //             },
-    //             Bridge {
-    //                 presence: BridgePresence::Required,
-    //                 handle: String::from("HCHC"),
-    //                 reference: BridgeReference::Trait {
-    //                     traits: maplit::btreemap! {
-    //                         String::from("happ_directory") => Trait {
-    //                             functions: vec![
-    //                                 FnDeclaration {
-    //                                     name: String::from("get_happs"),
-    //                                     inputs: vec![],
-    //                                     outputs: vec![FnParameter{
-    //                                         name: String::from("happs"),
-    //                                         parameter_type: String::from("json"),
-    //                                     }],
-    //                                 }
-    //                             ]
-    //                         }
-    //                     }
-    //                 },
-    //             },
-    //         ]
-    //     );
-    // }
->>>>>>> ef9f9866
 }