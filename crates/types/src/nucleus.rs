//! Types related to making calls into Zomes.

use crate::{agent::AgentId, cell::CellId, dna::capabilities::CapabilityRequest, prelude::*};
// use std::sync::Arc;
use sx_zome_types::*;

/// The ZomeId is a pair of CellId and ZomeName.
pub type ZomeId = (CellId, ZomeName);

/// ZomeName as a String (should this be a newtype?)
pub type ZomeName = String;

/// A top-level call into a zome function,
/// i.e. coming from outside the Cell from an external Interface
<<<<<<< HEAD
#[derive(Debug)]
=======
#[allow(missing_docs)] // members are self-explanitory
#[derive(Clone, Debug, serde::Serialize, serde::Deserialize)]
>>>>>>> dee247f2
pub struct ZomeInvocation {
    /// the cell ID
    pub cell_id: CellId,
    /// the zome name
    pub zome_name: ZomeName,
    /// a capability request
    pub cap: CapabilityRequest,
    /// the zome fn to call
    pub fn_name: String,
    /// the serialized data to make available to the zome call
    pub payload: ZomeExternHostInput,
    /// the provenance of the call
    pub provenance: AgentId,
    /// the hash of the top header at the time of call
    pub as_at: Address,
}

/// Response to a zome invocation
#[derive(Clone, Debug, serde::Serialize, serde::Deserialize, PartialEq)]
pub enum ZomeInvocationResponse {
    /// arbitrary functions exposed by zome devs to the outside world
    ZomeApiFn(ZomeExternGuestOutput),
}<|MERGE_RESOLUTION|>--- conflicted
+++ resolved
@@ -12,12 +12,8 @@
 
 /// A top-level call into a zome function,
 /// i.e. coming from outside the Cell from an external Interface
-<<<<<<< HEAD
-#[derive(Debug)]
-=======
 #[allow(missing_docs)] // members are self-explanitory
 #[derive(Clone, Debug, serde::Serialize, serde::Deserialize)]
->>>>>>> dee247f2
 pub struct ZomeInvocation {
     /// the cell ID
     pub cell_id: CellId,
