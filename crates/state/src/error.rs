//! All possible errors when working with LMDB databases

// missing_docs allowed here since the errors already have self-descriptive strings
#![allow(missing_docs)]

use crate::db::DbName;
use failure::Fail;
use holochain_types::prelude::SerializedBytesError;
use std::path::PathBuf;
use thiserror::Error;

#[derive(Error, Debug)]
pub enum DatabaseError {
    #[error("A store which was expected not to be empty turned out to be empty: {0}")]
    EmptyStore(DbName),

    #[error("An LMDB store was not created/initialized: {0}")]
    StoreNotInitialized(DbName),

    #[error("An LMDB environment's database map was initialized more than once: {0}")]
    EnvironmentDoubleInitialized(PathBuf),

    #[error("LMDB environment directory does not exist at configured path: {0}")]
    EnvironmentMissing(PathBuf),

    #[error("There is an unexpected value in an LMDB database (TODO: more info)")]
    InvalidValue,

    #[error("Attempted to access a private entry in a context where no private database is specified: {0}")]
    NoPrivateDb(String),

    // TODO: the following is necessary for actual backtraces, and would be ideal,
    // but requires the unstable "backtrace" feature, so we are doing without for now.
    //
    // #[error("Error interacting with the underlying LMDB store: {source}")]
    // LmdbStoreError {
    //     #[from]
    //     source: failure::Compat<rkv::StoreError>,
    //     backtrace: Backtrace,
    // },
    #[error("Error interacting with the underlying LMDB store: {0}")]
    LmdbStoreError(#[from] failure::Compat<rkv::StoreError>),

    // TODO: the following is necessary for actual backtraces, and would be ideal,
    // but requires the unstable "backtrace" feature, so we are doing without for now.
    //
    // #[error("Error when attempting an LMDB data transformation: {source}")]
    // LmdbDataError {
    //     #[from]
    //     source: failure::Compat<rkv::DataError>,
    //     backtrace: Backtrace,
    // },
    #[error("Error when attempting an LMDB data transformation: {0}")]
    LmdbDataError(#[from] failure::Compat<rkv::DataError>),

    #[error("Error encoding to MsgPack: {0}")]
    MsgPackEncodeError(#[from] rmp_serde::encode::Error),

    #[error("Error decoding to MsgPack: {0}")]
    MsgPackDecodeError(#[from] rmp_serde::decode::Error),

    #[error("SerializedBytes error when attempting to interact with LMDB: {0}")]
    SerializedBytes(#[from] SerializedBytesError),

    #[error(transparent)]
    Other(#[from] anyhow::Error),

    #[error("Failue to remove directory")]
    DirectoryError(#[from] std::io::Error),

<<<<<<< HEAD
    #[error(transparent)]
    KeystoreError(#[from] holochain_keystore::KeystoreError),
=======
    #[error("Empty keys cannot be used with lmdb")]
    EmptyKey,

    #[error("Key range must be not empty and start < end")]
    InvalidKeyRange,
>>>>>>> 36de3f24
}

impl PartialEq for DatabaseError {
    fn eq(&self, other: &Self) -> bool {
        self.to_string() == other.to_string()
    }
}

pub type DatabaseResult<T> = Result<T, DatabaseError>;

// Note: these are necessary since rkv Errors do not have std::Error impls,
// so we have to do some finagling

// TODO: the following is necessary for actual backtraces, and would be ideal,
// but requires the unstable "backtrace" feature, so we are doing without for now.
//
// impl From<rkv::StoreError> for DatabaseError {
//     fn from(e: rkv::StoreError) -> DatabaseError {
//         DatabaseError::LmdbStoreError {
//             source: e.compat(),
//             backtrace: Backtrace::capture(),
//         }
//     }
// }
impl From<rkv::StoreError> for DatabaseError {
    fn from(e: rkv::StoreError) -> DatabaseError {
        DatabaseError::LmdbStoreError(e.compat())
    }
}

// TODO: the following is necessary for actual backtraces, and would be ideal,
// but requires the unstable "backtrace" feature, so we are doing without for now.
//
// impl From<rkv::DataError> for DatabaseError {
//     fn from(e: rkv::DataError) -> DatabaseError {
//         DatabaseError::LmdbDataError {
//             source: e.compat(),
//             backtrace: Backtrace::capture(),
//         }
//     }
// }
impl From<rkv::DataError> for DatabaseError {
    fn from(e: rkv::DataError) -> DatabaseError {
        DatabaseError::LmdbDataError(e.compat())
    }
}<|MERGE_RESOLUTION|>--- conflicted
+++ resolved
@@ -68,16 +68,14 @@
     #[error("Failue to remove directory")]
     DirectoryError(#[from] std::io::Error),
 
-<<<<<<< HEAD
     #[error(transparent)]
     KeystoreError(#[from] holochain_keystore::KeystoreError),
-=======
+
     #[error("Empty keys cannot be used with lmdb")]
     EmptyKey,
 
     #[error("Key range must be not empty and start < end")]
     InvalidKeyRange,
->>>>>>> 36de3f24
 }
 
 impl PartialEq for DatabaseError {
