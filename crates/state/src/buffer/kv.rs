--- conflicted
+++ resolved
@@ -261,11 +261,6 @@
             env.with_commit(|writer| {
                 kv1.put("hi".to_owned(), testval.clone());
                 kv2.put("salutations".to_owned(), "folks".to_owned());
-<<<<<<< HEAD
-    
-=======
-
->>>>>>> 969d4c14
                 // Check that the underlying store contains no changes yet
                 assert_eq!(kv1.get_persisted(&"hi".to_owned())?, None);
                 assert_eq!(kv2.get_persisted(&"salutations".to_owned())?, None);
