--- conflicted
+++ resolved
@@ -22,13 +22,11 @@
 #[allow(missing_docs)]
 pub mod error;
 
-<<<<<<< HEAD
+#[cfg(test)]
+pub mod tests;
+
 #[cfg(feature = "test_utils")]
 pub mod facts;
-=======
-#[cfg(test)]
-pub mod tests;
->>>>>>> 1aa2bfbe
 
 /// A unit of DHT gossip. Used to notify an authority of new (meta)data to hold
 /// as well as changes to the status of already held data.
@@ -339,18 +337,6 @@
         }
     }
 
-<<<<<<< HEAD
-    /// Access inner Entry, if present
-    pub fn entry(&self) -> Option<&Entry> {
-        match self {
-            DhtOp::StoreElement(_, _, e) => e.as_ref().map(|e| &**e),
-            DhtOp::StoreEntry(_, _, e) => Some(&*e),
-            DhtOp::RegisterUpdatedContent(_, _, e) => e.as_ref().map(|e| &**e),
-            DhtOp::RegisterUpdatedElement(_, _, e) => e.as_ref().map(|e| &**e),
-            _ => None,
-        }
-    }
-=======
     /// Get the entry from this op, if one exists
     pub fn entry(&self) -> Option<&Entry> {
         match self {
@@ -417,7 +403,6 @@
         };
         Ok(r)
     }
->>>>>>> 1aa2bfbe
 }
 
 impl DhtOpLight {
