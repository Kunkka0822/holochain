use hdk::prelude::*;

const PINGS: usize = 5;

#[hdk_entry(id = "ping")]
struct Ping(AgentPubKey);

entry_defs![Ping::entry_def()];

#[hdk_extern]
fn set_access(_: ()) -> ExternResult<()> {
    let mut functions: GrantedFunctions = BTreeSet::new();
    functions.insert((zome_info()?.name, "ping".into()));
    create_cap_grant(CapGrantEntry {
        tag: "".into(),
        // empty access converts to unrestricted
        access: ().into(),
        functions,
    })?;

    Ok(())
}

#[hdk_extern]
fn ping(agent: AgentPubKey) -> ExternResult<HeaderHash> {
    create_entry(Ping(agent))
}

#[hdk_extern(infallible)]
fn post_commit(shhs: Vec<SignedHeaderHashed>) {
    if let Ok(ping) = Ping::try_from(must_get_entry(shhs[0].header().entry_hash().unwrap().clone()).unwrap()) {
        if hdk::prelude::query(ChainQueryFilter::default().entry_type(entry_type!(Ping).unwrap())).unwrap().len() < PINGS {
            call_remote(
                ping.0,
<<<<<<< HEAD
                zome_info().unwrap().zome_name,
=======
                zome_info()?.name,
>>>>>>> e51f5565
                "ping".to_string().into(),
                None,
                &agent_info().unwrap().agent_latest_pubkey,
            ).unwrap();
        }
    }
}

#[hdk_extern]
fn query(_: ()) -> ExternResult<Vec<Element>> {
    hdk::prelude::query(ChainQueryFilter::default().entry_type(entry_type!(Ping).unwrap()))
}<|MERGE_RESOLUTION|>--- conflicted
+++ resolved
@@ -32,11 +32,7 @@
         if hdk::prelude::query(ChainQueryFilter::default().entry_type(entry_type!(Ping).unwrap())).unwrap().len() < PINGS {
             call_remote(
                 ping.0,
-<<<<<<< HEAD
-                zome_info().unwrap().zome_name,
-=======
-                zome_info()?.name,
->>>>>>> e51f5565
+                zome_info().unwrap().name,
                 "ping".to_string().into(),
                 None,
                 &agent_info().unwrap().agent_latest_pubkey,
