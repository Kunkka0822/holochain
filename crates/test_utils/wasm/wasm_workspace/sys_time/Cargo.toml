[package]
name = "test_wasm_sys_time"
version = "0.0.1"
authors = [ "thedavidmeister", "thedavidmeister@gmail.com" ]
edition = "2018"

[lib]
name = "test_wasm_sys_time"
crate-type = [ "cdylib", "rlib" ]

[dependencies]
<<<<<<< HEAD
hdk3 = { path = "../../../../hdk3" }
serde = "1.0"
=======
hdk = { path = "../../../../hdk" }
serde = "=1.0.104"
>>>>>>> 0bf02e18
<|MERGE_RESOLUTION|>--- conflicted
+++ resolved
@@ -9,10 +9,5 @@
 crate-type = [ "cdylib", "rlib" ]
 
 [dependencies]
-<<<<<<< HEAD
-hdk3 = { path = "../../../../hdk3" }
-serde = "1.0"
-=======
 hdk = { path = "../../../../hdk" }
-serde = "=1.0.104"
->>>>>>> 0bf02e18
+serde = "1.0"