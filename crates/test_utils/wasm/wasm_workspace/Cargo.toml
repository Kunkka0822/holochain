--- conflicted
+++ resolved
@@ -13,11 +13,7 @@
     "hash_entry",
     "foo",
     "hash_path",
-<<<<<<< HEAD
     "hdk_extern",
-    "imports",
-=======
->>>>>>> 0169993e
     "init_fail",
     "init_pass",
     "link",
