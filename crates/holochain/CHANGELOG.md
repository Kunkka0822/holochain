--- conflicted
+++ resolved
@@ -4,14 +4,12 @@
 
 ## Unreleased
 
-<<<<<<< HEAD
-- Batch peer store write so we use less transactions.
-=======
+- Batch peer store write so we use less transactions. [#1007](https://github.com/holochain/holochain/pull/1007/).
+
 ## 0.0.109
 
 - Make validation run concurrently up to 50 DhtOps. This allows us to make progress on other ops when waiting for the network. [\#1005](https://github.com/holochain/holochain/pull/1005)
 - FIX: Prevent the conductor from trying to join cells to the network that are already in the process of joining. [\#1006](https://github.com/holochain/holochain/pull/1006)
->>>>>>> 82728b02
 
 ## 0.0.108
 
