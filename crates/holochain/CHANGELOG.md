# Changelog

The format is based on [Keep a Changelog](https://keepachangelog.com/en/1.0.0/). This project adheres to [Semantic Versioning](https://semver.org/spec/v2.0.0.html).

## Unreleased

<<<<<<< HEAD
- `entry_defs` added to `zome_info` and referenced by macros [PR1055](https://github.com/holochain/holochain/pull/1055)
- `dna_info` now returns `DnaInfo` correctly [\#1044](https://github.com/holochain/holochain/pull/1044)
  - `ZomeInfo` no longer includes what is now on `DnaInfo`
  - `ZomeInfo` renames `zome_name` and `zome_id` to `name` and `id`
  - `DnaInfo` includes `name`, `hash`, `properties`, and `zome_names`
=======
- Adds test utils for creating simulated networks. [#1037](https://github.com/holochain/holochain/pull/1037).
- Conductor can take a mocked network for testing simulated networks. [#1036](https://github.com/holochain/holochain/pull/1036)
- Batch peer store write so we use less transactions. [#1007](https://github.com/holochain/holochain/pull/1007/).

## 0.0.113

>>>>>>> 978787fd
- Post commit is now infallible and expects no return value [PR1049](https://github.com/holochain/holochain/pull/1049)
- Always depend on `itertools` to make `cargo build --no-default-features` work [\#1060](https://github.com/holochain/holochain/pull/1060)

## 0.0.112

- Always depend on `itertools` to make `cargo build --no-default-features` work [\#1060](https://github.com/holochain/holochain/pull/1060)

## 0.0.111

- `call_info` is now implemented [1047](https://github.com/holochain/holochain/pull/1047)

- `dna_info` now returns `DnaInfo` correctly [\#1044](https://github.com/holochain/holochain/pull/1044)
  
  - `ZomeInfo` no longer includes what is now on `DnaInfo`
  - `ZomeInfo` renames `zome_name` and `zome_id` to `name` and `id`
  - `DnaInfo` includes `name`, `hash`, `properties`

- `post_commit` hook is implemented now [PR 1000](https://github.com/holochain/holochain/pull/1000)

- Bump legacy lair version to 0.0.8 fixing a crash when error message was too long [\#1046](https://github.com/holochain/holochain/pull/1046)

- Options to use new lair keystore [\#1040](https://github.com/holochain/holochain/pull/1040)

<!-- end list -->

``` yaml
keystore:
  type: danger_test_keystore
```

or

``` yaml
keystore:
  type: lair_server
  connection_url: "unix:///my/path/socket?k=Foo"
```

## 0.0.110

- Publish now runs on a loop if there are ops still needing receipts. [\#1024](https://github.com/holochain/holochain/pull/1024)
- Batch peer store write so we use less transactions. [\#1007](https://github.com/holochain/holochain/pull/1007/).
- Preparation for new lair api [\#1017](https://github.com/holochain/holochain/pull/1017)
  - there should be no functional changes with this update.
  - adds new lair as an additional dependency and begins preparation for a config-time switch allowing use of new api lair keystore.
- Add method `SweetDnaFile::from_bundle_with_overrides` [\#1030](https://github.com/holochain/holochain/pull/1030)
- Some `SweetConductor::setup_app_*` methods now take anything iterable, instead of array slices, for specifying lists of agents and DNAs [\#1030](https://github.com/holochain/holochain/pull/1030)
- BREAKING conductor config changes [\#1031](https://github.com/holochain/holochain/pull/1031)

Where previously, you might have had:

``` yaml
use_dangerous_test_keystore: false
keystore_path: /my/path
passphrase_service:
  type: danger_insecure_from_config
  passphrase: "test-passphrase"
```

now you will use:

``` yaml
keystore:
  type: lair_server_legacy_deprecated
  keystore_path: /my/path
  danger_passphrase_insecure_from_config: "test-passphrase"
```

or:

``` yaml
keystore:
  type: danger_test_keystore_legacy_deprecated
```

## 0.0.109

- Make validation run concurrently up to 50 DhtOps. This allows us to make progress on other ops when waiting for the network. [\#1005](https://github.com/holochain/holochain/pull/1005)
- FIX: Prevent the conductor from trying to join cells to the network that are already in the process of joining. [\#1006](https://github.com/holochain/holochain/pull/1006)

## 0.0.108

- Refactor conductor to use parking lot rw lock instead of tokio rw lock. (Faster and prevents deadlocks.). [\#979](https://github.com/holochain/holochain/pull/979).

### Changed

- The scheduler should work now

## 0.0.107

## 0.0.106

### Changed

- All Holochain `Timestamp`s (including those in Headers) are now at the precision of microseconds rather than nanoseconds. This saves 4 bytes per timestamp in memory and on disk.
- Various database field names changed. **Databases created in prior versions will be incompatible.**
- HDK `sys_time` now returns a `holochain_zome_types::Timestamp` instead of a `core::time::Duration`.
- Exposes `UninstallApp` in the conductor admin API.

## 0.0.105

## 0.0.104

- Updates lair to 0.0.4 which pins rcgen to 0.8.11 to work around [https://github.com/est31/rcgen/issues/63](https://github.com/est31/rcgen/issues/63)

## 0.0.103

### Fixed

- This release solves the issues with installing happ bundles or registering DNA via the admin API concurrently. [\#881](https://github.com/holochain/holochain/pull/881).

### Changed

- Header builder now uses chain top timestamp for new headers if in the future
- Timestamps in headers require strict inequality in sys validation

## 0.0.102

### Known Issues :exclamation:

- We’ve become aware of a bug that locks up the conductor when installing happ bundles or registering DNA via the admin API concurrently. Please perform these actions sequentially until we’ve resolved the bug.

### Fixed

- Concurrent zome calls could cause the `init()` zome callback to run multiple times concurrently, causing `HeadMoved` errors. This is fixed, so that `init()` can only ever run once.
  - If a zome call has been waiting for another zome call to finish running `init()` for longer than 30 seconds, it will timeout.

### Changed

- Apps now have a more complex status. Apps now can be either enabled/disabled as well as running/stopped, the combination of which is captured by three distinctly named states:
  - “Running” (enabled + running) -\> The app is running normally
  - “Paused” (enabled + stopped) -\> The app is currently stopped due to some minor problem in one of its cells such as failed network access, but will start running again as soon as it’s able. Some Cells may still be running normally.
  - “Disabled” (disabled + stopped) -\> The app is stopped and will remain so until explicitly enabled via `EnableApp` admin method. Apps can be disabled manually via `DisableApp`, or automatically due to an unrecoverable error in a Cell.
- Some admin methods are deprecated due to the app status changes:
  - `ActivateApp` is deprecated in favor of `EnableApp`
  - `DeactivateApp` is deprecated in favor of `DisableApp`
- Apps will be automatically Paused if not all of their cells are able to join the network during startup

### Added

- `InstallAppBundle` command added to admin conductor API. [\#665](https://github.com/holochain/holochain/pull/665)
- `DnaSource` in conductor\_api `RegisterDna` call now can take a `DnaBundle` [\#665](https://github.com/holochain/holochain/pull/665)
- New admin interface methods:
  - `EnableApp` (replaces `ActivateApp`)
  - `DisableApp` (replaces `DeactivateApp`)
  - `StartApp` (used to attempt to manually restart a Paused app)
- Using the 3 level PLRU instance cache from latest holochain wasmer `v0.0.72`

## 0.0.101

This version contains breaking changes to the conductor API as well as a major upgrade to the underlying Wasm runtime.

***:exclamation: Performance impact***

The version of wasmer that is used in this holochain release contains bugs in the scoping of wasmer modules vs. instances, such that it blocks the proper release of memory and slows down execution of concurrent Wasm instances. While we were able to at least mitigate these effects and are coordinating with wasmer to find a proper solution as soon as possible.

The severity of these issues increases with cell concurrency, i.e. using multiple cells with the same DNA. Application development with a single conductor and a few cells are expected to work well unless your machine has serious resource restrictions.

### Added

- `InstallAppBundle` command added to admin conductor API. [\#665](https://github.com/holochain/holochain/pull/665)
- `DnaSource` in conductor\_api `RegisterDna` call now can take a `DnaBundle` [\#665](https://github.com/holochain/holochain/pull/665)

### Removed

- BREAKING:  `InstallAppDnaPayload` in admin conductor API `InstallApp` command now only accepts a hash.  Both properties and path have been removed as per deprecation warning.  Use either `RegisterDna` or `InstallAppBundle` instead. [\#665](https://github.com/holochain/holochain/pull/665)
- BREAKING: `DnaSource(Path)` in conductor\_api `RegisterDna` call now must point to `DnaBundle` as created by `hc dna pack` not a `DnaFile` created by `dna_util` [\#665](https://github.com/holochain/holochain/pull/665)

### CHANGED

- Updated to a version of `holochain_wasmer` that includes a migration to wasmer v2+. [\#773](https://github.com/holochain/holochain/pull/773/files), [\#801](https://github.com/holochain/holochain/pull/80), [\#836](https://github.com/holochain/holochain/pull/836)
- Introduced a simple instance cache to mitigate and potentially outweigh the effects of the aforementioned wasmer conditions [\#848](https://github.com/holochain/holochain/pull/848)

## 0.0.100

This is the first version number for the version of Holochain with a refactored state model (you may see references to it as Holochain RSM).

## 0.0.52-alpha2

*Note: Versions 0.0.52-alpha2 and older are belong to previous iterations of the Holochain architecture and are not tracked here.*<|MERGE_RESOLUTION|>--- conflicted
+++ resolved
@@ -4,20 +4,17 @@
 
 ## Unreleased
 
-<<<<<<< HEAD
 - `entry_defs` added to `zome_info` and referenced by macros [PR1055](https://github.com/holochain/holochain/pull/1055)
 - `dna_info` now returns `DnaInfo` correctly [\#1044](https://github.com/holochain/holochain/pull/1044)
   - `ZomeInfo` no longer includes what is now on `DnaInfo`
   - `ZomeInfo` renames `zome_name` and `zome_id` to `name` and `id`
   - `DnaInfo` includes `name`, `hash`, `properties`, and `zome_names`
-=======
 - Adds test utils for creating simulated networks. [#1037](https://github.com/holochain/holochain/pull/1037).
 - Conductor can take a mocked network for testing simulated networks. [#1036](https://github.com/holochain/holochain/pull/1036)
 - Batch peer store write so we use less transactions. [#1007](https://github.com/holochain/holochain/pull/1007/).
 
 ## 0.0.113
 
->>>>>>> 978787fd
 - Post commit is now infallible and expects no return value [PR1049](https://github.com/holochain/holochain/pull/1049)
 - Always depend on `itertools` to make `cargo build --no-default-features` work [\#1060](https://github.com/holochain/holochain/pull/1060)
 
