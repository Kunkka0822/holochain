<<<<<<< HEAD
=======
//! all the components you need to build a holochain conductor

// FIXME: uncomment this deny [TK-01128]
>>>>>>> 95405ddb
// #![deny(missing_docs)]

pub mod conductor;
#[allow(missing_docs)]
pub mod core;
#[allow(missing_docs)]
pub mod fixt;
#[allow(missing_docs)]
pub mod perf;
#[allow(missing_docs)]
pub mod test_utils;

use holochain_wasmer_host;<|MERGE_RESOLUTION|>--- conflicted
+++ resolved
@@ -1,9 +1,4 @@
-<<<<<<< HEAD
-=======
-//! all the components you need to build a holochain conductor
-
-// FIXME: uncomment this deny [TK-01128]
->>>>>>> 95405ddb
+//! All the components you need to build a Holochain Conductor
 // #![deny(missing_docs)]
 
 pub mod conductor;
