--- conflicted
+++ resolved
@@ -15,22 +15,15 @@
     fresh_reader,
     prelude::{PrefixType, Readable},
 };
-<<<<<<< HEAD
-use holochain_types::{
-    activity::{AgentActivity, ChainItems},
-    link::{GetLinksResponse, WireLinkMetaKey},
-};
-=======
->>>>>>> c01fe95a
 use holochain_types::{
     activity::{AgentActivity, ChainItems},
     element::{ElementStatus, GetElementResponse, RawGetEntryResponse, WireElement},
     header::{WireHeaderStatus, WireUpdateRelationship},
+    link::{GetLinksResponse, WireLinkMetaKey},
     metadata::TimedHeaderHash,
 };
 use holochain_zome_types::{
     element::SignedHeaderHashed,
-<<<<<<< HEAD
     header::{conversions::WrongHeaderError, CreateLink, DeleteLink},
     query::ChainQueryFilter,
     query::ChainStatus,
@@ -40,11 +33,6 @@
 use std::{
     collections::{BTreeMap, BTreeSet},
     convert::TryInto,
-=======
-    header::conversions::WrongHeaderError,
-    query::{ChainQueryFilter, ChainStatus},
-    validate::ValidationStatus,
->>>>>>> c01fe95a
 };
 use tracing::*;
 
