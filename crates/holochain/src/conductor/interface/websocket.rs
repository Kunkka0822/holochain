--- conflicted
+++ resolved
@@ -145,9 +145,7 @@
 ) {
     while let Some(msg) = rx_from_iface.next().await {
         match handle_incoming_message(msg, api.clone()).await {
-            Err(e) => {
-                error!(error = &e as &dyn std::error::Error)
-            }
+            Err(e) => error!(error = &e as &dyn std::error::Error),
             Ok(()) => {}
         }
     }
@@ -709,24 +707,11 @@
         let p2p_store = AgentKv::new(env.clone().into()).unwrap();
 
         // - Give time for the agents to join the network.
-<<<<<<< HEAD
-        tokio::time::delay_for(std::time::Duration::from_secs(2)).await;
-
-        // - Check no extra data in the store to start
-        let count = fresh_reader_test!(env, |mut r| p2p_store
-            .as_store_ref()
-            .iter(&mut r)
-            .unwrap()
-            .count()
-            .unwrap());
-
-        assert_eq!(count, 4);
-=======
         crate::wait_for_any_10s!(
             {
-                fresh_reader_test!(env, |r| p2p_store
+                fresh_reader_test!(env, |mut r| p2p_store
                     .as_store_ref()
-                    .iter(&r)
+                    .iter(&mut r)
                     .unwrap()
                     .count()
                     .unwrap())
@@ -734,7 +719,6 @@
             |&count| count == 4,
             |count| assert_eq!(count, 4)
         );
->>>>>>> f7a0b1c0
 
         // - Get agents and space
         let agent_infos = AgentInfoSignedFixturator::new(Unpredictable)
