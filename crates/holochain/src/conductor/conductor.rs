--- conflicted
+++ resolved
@@ -37,10 +37,6 @@
 };
 use sx_types::{
     cell::{CellHandle, CellId},
-<<<<<<< HEAD
-    dna::Dna,
-=======
->>>>>>> 61467197
     shims::Keystore,
 };
 use tokio::sync::{mpsc, RwLock};
@@ -83,19 +79,11 @@
     }
 }
 
-<<<<<<< HEAD
-/// Placeholder for real store
-pub type FakeDnaStore = HashMap<DnaHash, Dna>;
-
-/// A Conductor manages communication to and between a collection of [Cell]s and system services
-pub struct Conductor {
-=======
 /// A Conductor is a group of [Cell]s
 pub struct RealConductor<DS = RealDnaStore>
 where
     DS: DnaStore,
 {
->>>>>>> 61467197
     /// The collection of cells associated with this Conductor
     cells: HashMap<CellId, CellItem>,
 
