#![deny(missing_docs)]
//! A Conductor is a dynamically changing group of [Cell]s.
//!
//! A Conductor can be managed:
//! - externally, via a [AppInterfaceApi]
//! - from within a [Cell], via [CellConductorApi]
//!
//! In normal use cases, a single Holochain user runs a single Conductor in a single process.
//! However, there's no reason we can't have multiple Conductors in a single process, simulating multiple
//! users in a testing environment.
use super::config::AdminInterfaceConfig;
use super::config::InterfaceDriver;
use super::dna_store::DnaDefBuf;
use super::dna_store::RealDnaStore;
use super::entry_def_store::get_entry_defs;
use super::entry_def_store::EntryDefBuf;
use super::error::ConductorError;
use super::error::CreateAppError;
use super::handle::ConductorHandleImpl;
use super::interface::error::InterfaceResult;
use super::interface::websocket::spawn_admin_interface_task;
use super::interface::websocket::spawn_app_interface_task;
use super::interface::websocket::spawn_websocket_listener;
use super::interface::websocket::SIGNAL_BUFFER_SIZE;
use super::interface::SignalBroadcaster;
use super::manager::keep_alive_task;
use super::manager::spawn_task_manager;
use super::manager::ManagedTaskAdd;
use super::manager::ManagedTaskHandle;
use super::manager::TaskManagerRunHandle;
use super::p2p_store::all_agent_infos;
use super::p2p_store::get_single_agent_info;
use super::p2p_store::inject_agent_infos;
use super::paths::EnvironmentRootPath;
use super::state::AppInterfaceId;
use super::state::ConductorState;
use super::CellError;
use super::{api::CellConductorApi, state::AppInterfaceConfig};
use super::{api::CellConductorApiT, interface::AppInterfaceRuntime};
use super::{api::RealAdminInterfaceApi, manager::TaskManagerClient};
use super::{api::RealAppInterfaceApi, p2p_store};
use crate::conductor::cell::Cell;
use crate::conductor::config::ConductorConfig;
use crate::conductor::error::ConductorResult;
use crate::conductor::handle::ConductorHandle;
use crate::core::queue_consumer::InitialQueueTriggers;
use crate::core::workflow::integrate_dht_ops_workflow;
use crate::{
    conductor::api::error::ConductorApiResult, core::ribosome::real_ribosome::RealRibosome,
};
pub use builder::*;
use fallible_iterator::FallibleIterator;
use futures::future;
use futures::future::TryFutureExt;
use futures::stream::StreamExt;
use holo_hash::DnaHash;
use holochain_conductor_api::JsonDump;
use holochain_keystore::lair_keystore::spawn_lair_keystore;
use holochain_keystore::test_keystore::spawn_test_keystore;
use holochain_keystore::KeystoreSender;
use holochain_keystore::KeystoreSenderExt;
use holochain_sqlite::buffer::BufferedStore;
use holochain_sqlite::buffer::KvStore;
use holochain_sqlite::buffer::KvStoreT;
use holochain_sqlite::db::DbKind;
use holochain_sqlite::exports::SingleTable;
use holochain_sqlite::fresh_reader;
use holochain_sqlite::prelude::*;
use holochain_state::source_chain::SourceChainBuf;
use holochain_state::wasm::WasmBuf;
use holochain_types::prelude::*;
use kitsune_p2p::agent_store::AgentInfoSigned;
use std::collections::{HashMap, HashSet};
use std::sync::Arc;
use tokio::sync::RwLock;
use tracing::*;

#[cfg(any(test, feature = "test_utils"))]
use super::handle::MockConductorHandleT;

/// Conductor-specific Cell state, this can probably be stored in a database.
/// Hypothesis: If nothing remains in this struct, then the Conductor state is
/// essentially immutable, and perhaps we just throw it out and make a new one
/// when we need to load new config, etc.
pub struct CellState {
    /// Whether or not we should call any methods on the cell
    _active: bool,
}

/// An [Cell] tracked by a Conductor, along with some [CellState]
struct CellItem<CA>
where
    CA: CellConductorApiT,
{
    cell: Arc<Cell<CA>>,
    _state: CellState,
}

pub type StopBroadcaster = tokio::sync::broadcast::Sender<()>;
pub type StopReceiver = tokio::sync::broadcast::Receiver<()>;

/// A Conductor is a group of [Cell]s
pub struct Conductor<DS = RealDnaStore, CA = CellConductorApi>
where
    DS: DnaStore,
    CA: CellConductorApiT,
{
    /// The collection of cells associated with this Conductor
    cells: HashMap<CellId, CellItem<CA>>,

    /// The database for persisting state related to this Conductor
    env: EnvWrite,

    /// A database for storing wasm
    wasm_env: EnvWrite,

    /// The database for storing AgentInfoSigned
    p2p_env: EnvWrite,

    /// The database for persisting [ConductorState]
    state_db: ConductorStateDb,

    /// Set to true when `conductor.shutdown()` has been called, so that other
    /// tasks can check on the shutdown status
    shutting_down: bool,

    /// The admin websocket ports this conductor has open.
    /// This exists so that we can run tests and bind to port 0, and find out
    /// the dynamically allocated port later.
    admin_websocket_ports: Vec<u16>,

    /// Collection app interface data, keyed by id
    app_interfaces: HashMap<AppInterfaceId, AppInterfaceRuntime>,

    /// The channels and handles needed to interact with the task_manager task.
    /// If this is None, then the task manager has not yet been initialized.
    task_manager: Option<TaskManagerClient>,

    /// Placeholder for what will be the real DNA/Wasm cache
    dna_store: DS,

    /// Access to private keys for signing and encryption.
    keystore: KeystoreSender,

    /// The root environment directory where all environments are created
    root_env_dir: EnvironmentRootPath,

    /// Handle to the network actor.
    holochain_p2p: holochain_p2p::HolochainP2pRef,
}

impl Conductor {
    /// Create a conductor builder
    pub fn builder() -> ConductorBuilder {
        ConductorBuilder::new()
    }
}

//-----------------------------------------------------------------------------
// Public methods
//-----------------------------------------------------------------------------
impl<DS> Conductor<DS>
where
    DS: DnaStore + 'static,
{
    /// Returns a port which is guaranteed to have a websocket listener with an Admin interface
    /// on it. Useful for specifying port 0 and letting the OS choose a free port.
    pub fn get_arbitrary_admin_websocket_port(&self) -> Option<u16> {
        self.admin_websocket_ports.get(0).copied()
    }
}

//-----------------------------------------------------------------------------
/// Methods used by the [ConductorHandle]
//-----------------------------------------------------------------------------
impl<DS> Conductor<DS>
where
    DS: DnaStore + 'static,
{
    pub(super) fn cell_by_id(&self, cell_id: &CellId) -> ConductorResult<Arc<Cell>> {
        let item = self
            .cells
            .get(cell_id)
            .ok_or_else(|| ConductorError::CellMissing(cell_id.clone()))?;
        Ok(item.cell.clone())
    }

    /// A gate to put at the top of public functions to ensure that work is not
    /// attempted after a shutdown has been issued
    pub(super) fn check_running(&self) -> ConductorResult<()> {
        if self.shutting_down {
            Err(ConductorError::ShuttingDown)
        } else {
            Ok(())
        }
    }

    pub(super) fn dna_store(&self) -> &DS {
        &self.dna_store
    }

    pub(super) fn dna_store_mut(&mut self) -> &mut DS {
        &mut self.dna_store
    }

    /// Broadcasts the shutdown signal to all managed tasks.
    /// To actually wait for these tasks to complete, be sure to
    /// `take_shutdown_handle` to await for completion.
    pub(super) fn shutdown(&mut self) {
        self.shutting_down = true;
        if let Some(manager) = &self.task_manager {
            tracing::info!(
                "Sending shutdown signal to {} managed tasks.",
                manager.task_stop_broadcaster().receiver_count(),
            );
            manager
                .task_stop_broadcaster()
                .send(())
                .map(|_| ())
                .unwrap_or_else(|e| {
                    error!(?e, "Couldn't broadcast stop signal to managed tasks!");
                })
        }
    }

    /// Return the handle which waits for the task manager task to complete
    pub(super) fn take_shutdown_handle(&mut self) -> Option<TaskManagerRunHandle> {
        self.task_manager
            .as_mut()
            .and_then(|manager| manager.take_handle())
    }

    /// Spawn all admin interface tasks, register them with the TaskManager,
    /// and modify the conductor accordingly, based on the config passed in
    pub(super) async fn add_admin_interfaces_via_handle(
        &mut self,
        configs: Vec<AdminInterfaceConfig>,
        handle: ConductorHandle,
    ) -> ConductorResult<()>
    where
        DS: DnaStore + 'static,
    {
        let admin_api = RealAdminInterfaceApi::new(handle);
        let stop_tx = self
            .task_manager
            .as_ref()
            .expect("Task manager not started yet")
            .task_stop_broadcaster()
            .clone();

        // Closure to process each admin config item
        let spawn_from_config = |AdminInterfaceConfig { driver, .. }| {
            let admin_api = admin_api.clone();
            let stop_tx = stop_tx.clone();
            async move {
                match driver {
                    InterfaceDriver::Websocket { port } => {
                        let (listener_handle, listener) = spawn_websocket_listener(port).await?;
                        let port = listener_handle.local_addr().port().unwrap_or(port);
                        let handle: ManagedTaskHandle = spawn_admin_interface_task(
                            listener_handle,
                            listener,
                            admin_api.clone(),
                            stop_tx.subscribe(),
                        )?;
                        InterfaceResult::Ok((port, handle))
                    }
                }
            }
        };

        // spawn interface tasks, collect their JoinHandles,
        // panic on errors.
        let handles: Result<Vec<_>, _> =
            future::join_all(configs.into_iter().map(spawn_from_config))
                .await
                .into_iter()
                .collect();
        // Exit if the admin interfaces fail to be created
        let handles = handles.map_err(Box::new)?;

        {
            let mut ports = Vec::new();

            // First, register the keepalive task, to ensure the conductor doesn't shut down
            // in the absence of other "real" tasks
            self.manage_task(ManagedTaskAdd::ignore(
                tokio::spawn(keep_alive_task(stop_tx.subscribe())),
                "keepalive task",
            ))
            .await?;

            // Now that tasks are spawned, register them with the TaskManager
            for (port, handle) in handles {
                ports.push(port);
                self.manage_task(ManagedTaskAdd::ignore(
                    handle,
                    &format!("admin interface, port {}", port),
                ))
                .await?
            }
            for p in ports {
                self.add_admin_port(p);
            }
        }
        Ok(())
    }

    pub(super) async fn add_app_interface_via_handle(
        &mut self,
        port: either::Either<u16, AppInterfaceId>,
        handle: ConductorHandle,
    ) -> ConductorResult<u16> {
        let interface_id = match port {
            either::Either::Left(port) => AppInterfaceId::new(port),
            either::Either::Right(id) => id,
        };
        let port = interface_id.port();
        tracing::debug!("Attaching interface {}", port);
        let app_api = RealAppInterfaceApi::new(handle, interface_id.clone());
        // This receiver is thrown away because we can produce infinite new
        // receivers from the Sender
        let (signal_tx, _r) = tokio::sync::broadcast::channel(SIGNAL_BUFFER_SIZE);
        let stop_rx = self
            .task_manager
            .as_ref()
            .expect("Task manager not initialized")
            .task_stop_broadcaster()
            .subscribe();
        let (port, task) = spawn_app_interface_task(port, app_api, signal_tx.clone(), stop_rx)
            .await
            .map_err(Box::new)?;
        // TODO: RELIABILITY: Handle this task by restarting it if it fails and log the error
        self.manage_task(ManagedTaskAdd::ignore(
            task,
            &format!("app interface, port {}", port),
        ))
        .await?;
        let interface = AppInterfaceRuntime::Websocket { signal_tx };

        if self.app_interfaces.contains_key(&interface_id) {
            return Err(ConductorError::AppInterfaceIdCollision(interface_id));
        }

        self.app_interfaces.insert(interface_id.clone(), interface);
        let config = AppInterfaceConfig::websocket(port);
        self.update_state(|mut state| {
            state.app_interfaces.insert(interface_id, config);
            Ok(state)
        })
        .await?;
        tracing::debug!("App interface added at port: {}", port);
        Ok(port)
    }

    pub(super) async fn list_app_interfaces(&self) -> ConductorResult<Vec<u16>> {
        Ok(self
            .get_state()
            .await?
            .app_interfaces
            .values()
            .map(|config| config.driver.port())
            .collect())
    }

    pub(super) async fn register_dna_wasm(
        &self,
        dna: DnaFile,
    ) -> ConductorResult<Vec<(EntryDefBufferKey, EntryDef)>> {
        let is_full_wasm_dna = dna
            .dna_def()
            .zomes
            .iter()
            .all(|(_, zome_def)| matches!(zome_def, ZomeDef::Wasm(_)));

        // Only install wasm if the DNA is composed purely of WasmZomes (no InlineZomes)
        if is_full_wasm_dna {
            Ok(self.put_wasm(dna.clone()).await?)
        } else {
            Ok(Vec::with_capacity(0))
        }
    }

    pub(super) async fn register_dna_entry_defs(
        &mut self,
        entry_defs: Vec<(EntryDefBufferKey, EntryDef)>,
    ) -> ConductorResult<()> {
        self.dna_store_mut().add_entry_defs(entry_defs);
        Ok(())
    }

    pub(super) async fn register_phenotype(&mut self, dna: DnaFile) -> ConductorResult<()> {
        self.dna_store_mut().add_dna(dna);
        Ok(())
    }

    /// Start all app interfaces currently in state.
    /// This should only be run at conductor initialization.
    #[allow(irrefutable_let_patterns)]
    pub(super) async fn startup_app_interfaces_via_handle(
        &mut self,
        handle: ConductorHandle,
    ) -> ConductorResult<()> {
        for id in self.get_state().await?.app_interfaces.keys().cloned() {
            tracing::debug!("Starting up app interface: {:?}", id);
            let _ = self
                .add_app_interface_via_handle(either::Right(id), handle.clone())
                .await?;
        }
        Ok(())
    }

    pub(super) fn signal_broadcaster(&self) -> SignalBroadcaster {
        SignalBroadcaster::new(
            self.app_interfaces
                .values()
                .map(|i| i.signal_tx())
                .cloned()
                .collect(),
        )
    }

    /// Instantiate a Ribosome for use with a DNA
    pub(crate) fn get_ribosome(&self, dna_hash: &DnaHash) -> ConductorResult<RealRibosome> {
        match self.dna_store().get(dna_hash) {
            Some(dna) => Ok(RealRibosome::new(dna)),
            None => Err(DnaError::DnaMissing(dna_hash.to_owned()).into()),
        }
    }

    /// Perform Genesis on the source chains for each of the specified CellIds.
    ///
    /// If genesis fails for any cell, this entire function fails, and all other
    /// partial or complete successes are rolled back.
    pub(super) async fn genesis_cells(
        &self,
        cell_ids_with_proofs: Vec<(CellId, Option<MembraneProof>)>,
        conductor_handle: ConductorHandle,
    ) -> ConductorResult<()> {
        let root_env_dir = std::path::PathBuf::from(self.root_env_dir.clone());

<<<<<<< HEAD
        let cells_tasks = cell_ids_with_proofs.into_iter().map(|(cell_id, proof)| {
            let root_env_dir = root_env_dir.clone();
            let keystore = self.keystore.clone();
            let conductor_handle = conductor_handle.clone();
            let cell_id_inner = cell_id.clone();
            tokio::spawn(async move {
                let env = EnvWrite::open(
                    &root_env_dir,
                    DbKind::Cell(cell_id_inner.clone()),
                    keystore.clone(),
                )?;
                Cell::genesis(cell_id_inner, conductor_handle, env, proof).await
            })
            .map_err(CellError::from)
            .and_then(|result| async move { result.map(|_| cell_id) })
        });
=======
        let cells_tasks = cell_ids_with_proofs
            .into_iter()
            .map(|(cell_id, proof)| async {
                let root_env_dir = root_env_dir.clone();
                let keystore = self.keystore.clone();
                let conductor_handle = conductor_handle.clone();
                let cell_id_inner = cell_id.clone();
                let ribosome = conductor_handle
                    .get_ribosome(cell_id.dna_hash())
                    .await
                    .map_err(Box::new)?;
                tokio::spawn(async move {
                    let env = EnvironmentWrite::new(
                        &root_env_dir,
                        EnvironmentKind::Cell(cell_id_inner.clone()),
                        keystore.clone(),
                    )?;
                    Cell::genesis(cell_id_inner, conductor_handle, env, ribosome, proof).await
                })
                .map_err(CellError::from)
                .and_then(|result| async move { result.map(|_| cell_id) })
                .await
            });
>>>>>>> fb43ea00
        let (success, errors): (Vec<_>, Vec<_>) = futures::future::join_all(cells_tasks)
            .await
            .into_iter()
            .partition(Result::is_ok);

        // unwrap safe because of the partition
        let success = success.into_iter().map(Result::unwrap);

        // If there were errors, cleanup and return the errors
        if !errors.is_empty() {
            for cell_id in success {
                let db = DbWrite::open(&root_env_dir, DbKind::Cell(cell_id))?;
                db.remove().await?;
            }

            // match needed to avoid Debug requirement on unwrap_err
            let errors = errors
                .into_iter()
                .map(|e| match e {
                    Err(e) => e,
                    Ok(_) => unreachable!("Safe because of the partition"),
                })
                .collect();

            Err(ConductorError::GenesisFailed { errors })
        } else {
            // No errors so return the cells
            Ok(())
        }
    }

    /// Create Cells for each CellId marked active in the ConductorState db
    pub(super) async fn create_active_app_cells(
        &self,
        conductor_handle: ConductorHandle,
    ) -> ConductorResult<Vec<Result<Vec<(Cell, InitialQueueTriggers)>, CreateAppError>>> {
        // Only create the active apps
        let active_apps = self.get_state().await?.active_apps;

        // Data required to create apps
        let root_env_dir = self.root_env_dir.clone();
        let keystore = self.keystore.clone();
        let task_manager = self
            .task_manager
            .as_ref()
            .expect("Task manager not initialized");

        // Closure for creating all cells in an app
        let tasks = active_apps.into_iter().map(
            move |(installed_app_id, app): (InstalledAppId, ActiveApp)| {
                // Clone data for async block
                let root_env_dir = std::path::PathBuf::from(root_env_dir.clone());
                let conductor_handle = conductor_handle.clone();
                let keystore = keystore.clone();

                // Task that creates the cells
                async move {
                    // Only create cells not already created
                    let cells_to_create = app
                        .all_cells()
                        .filter(|cell_id| !self.cells.contains_key(cell_id))
                        .map(|cell_id| {
                            (
                                cell_id,
                                root_env_dir.clone(),
                                keystore.clone(),
                                conductor_handle.clone(),
                            )
                        });

                    use holochain_p2p::actor::HolochainP2pRefToCell;

                    // Create each cell
                    let cells_tasks = cells_to_create.map(
                        |(cell_id, dir, keystore, conductor_handle)| async move {
                            let holochain_p2p_cell = self.holochain_p2p.to_cell(
                                cell_id.dna_hash().clone(),
                                cell_id.agent_pubkey().clone(),
                            );

                            let env = EnvWrite::open(
                                &dir,
                                DbKind::Cell(cell_id.clone()),
                                keystore.clone(),
                            )?;
                            Cell::create(
                                cell_id.clone(),
                                conductor_handle.clone(),
                                env,
                                holochain_p2p_cell,
                                task_manager.task_add_sender().clone(),
                                task_manager.task_stop_broadcaster().clone(),
                            )
                            .await
                        },
                    );

                    // Join all the cell create tasks for this app
                    // and separate any errors
                    let (success, errors): (Vec<_>, Vec<_>) =
                        futures::future::join_all(cells_tasks)
                            .await
                            .into_iter()
                            .partition(Result::is_ok);
                    // unwrap safe because of the partition
                    let success = success.into_iter().map(Result::unwrap);

                    // If there were errors, cleanup and return the errors
                    if !errors.is_empty() {
                        for cell in success {
                            // Error needs to capture which app failed
                            cell.0.destroy().await.map_err(|e| CreateAppError::Failed {
                                installed_app_id: installed_app_id.clone(),
                                errors: vec![e],
                            })?;
                        }
                        // match needed to avoid Debug requirement on unwrap_err
                        let errors = errors
                            .into_iter()
                            .map(|e| match e {
                                Err(e) => e,
                                Ok(_) => unreachable!("Safe because of the partition"),
                            })
                            .collect();
                        Err(CreateAppError::Failed {
                            installed_app_id,
                            errors,
                        })
                    } else {
                        // No errors so return the cells
                        Ok(success.collect())
                    }
                }
            },
        );

        // Join on all apps and return a list of
        // apps that had succelly created cells
        // and any apps that encounted errors
        Ok(futures::future::join_all(tasks).await)
    }

    /// Register an app as inactive in the database
    pub(super) async fn add_inactive_app_to_db(
        &mut self,
        app: InstalledAppCommon,
    ) -> ConductorResult<InactiveApp> {
        let app = InactiveApp::new(app, DeactivationReason::NeverActivated);
        let ret = app.clone();
        self.update_state(move |mut state| {
            let is_active = state.active_apps.contains_key(app.installed_app_id());
            let is_inactive = state.inactive_apps.insert(app.clone()).is_some();
            if is_active || is_inactive {
                Err(ConductorError::AppAlreadyInstalled(
                    app.installed_app_id().clone(),
                ))
            } else {
                Ok(state)
            }
        })
        .await?;
        Ok(ret)
    }

    /// Activate an app in the database
    pub(super) async fn activate_app_in_db(
        &mut self,
        installed_app_id: InstalledAppId,
    ) -> ConductorResult<()> {
        self.update_state(move |mut state| {
            let app = state
                .inactive_apps
                .remove(&installed_app_id)
                .ok_or_else(|| ConductorError::AppNotInstalled(installed_app_id.clone()))?;
            state.active_apps.insert(app.into_active());
            Ok(state)
        })
        .await?;
        Ok(())
    }

    /// Deactivate an app in the database
    pub(super) async fn deactivate_app_in_db(
        &mut self,
        installed_app_id: InstalledAppId,
        reason: DeactivationReason,
    ) -> ConductorResult<Vec<CellId>> {
        let state = self
            .update_state({
                let installed_app_id = installed_app_id.clone();
                move |mut state| {
                    let app = state
                        .active_apps
                        .remove(&installed_app_id)
                        .ok_or_else(|| ConductorError::AppNotActive(installed_app_id.clone()))?;
                    state.inactive_apps.insert(app.into_inactive(reason));
                    Ok(state)
                }
            })
            .await?;
        Ok(state
            .inactive_apps
            .get(&installed_app_id)
            .expect("This app was just put here")
            .clone()
            .all_cells()
            .cloned()
            .collect())
    }

    /// Entirely remove an app from the database
    pub(super) async fn remove_app_from_db(
        &mut self,
        installed_app_id: &InstalledAppId,
    ) -> ConductorResult<Option<Vec<CellId>>> {
        let (_state, cells_to_remove) = self
            .update_state_prime({
                let installed_app_id = installed_app_id.clone();
                move |mut state| {
                    let active = state.active_apps.remove(&installed_app_id);
                    let inactive = state.inactive_apps.remove(&installed_app_id);
                    let cells = active
                        .map(|a| a.into_common())
                        .or_else(|| inactive.map(|a| a.into_common()))
                        .map(|app| app.all_cells().cloned().collect());
                    Ok((state, cells))
                }
            })
            .await?;
        Ok(cells_to_remove)
    }

    /// Add fully constructed cells to the cell map in the Conductor
    pub(super) fn add_cells(&mut self, cells: Vec<Cell>) {
        for cell in cells {
            let cell_id = cell.id().clone();
            tracing::info!(?cell_id, "ADD CELL");
            self.cells.insert(
                cell_id,
                CellItem {
                    cell: Arc::new(cell),
                    _state: CellState { _active: false },
                },
            );
        }
    }

    /// Associate a Cell with an existing App
    pub(super) async fn add_clone_cell_to_app(
        &mut self,
        installed_app_id: &InstalledAppId,
        slot_id: &SlotId,
        properties: YamlProperties,
    ) -> ConductorResult<CellId> {
        let (_, child_dna) = self
            .update_state_prime(|mut state| {
                if let Some(app) = state.active_apps.get_mut(installed_app_id) {
                    let slot = app
                        .slots()
                        .get(slot_id)
                        .ok_or_else(|| AppError::SlotIdMissing(slot_id.to_owned()))?;
                    let parent_dna_hash = slot.dna_hash();
                    let dna = self
                        .dna_store
                        .get(parent_dna_hash)
                        .ok_or_else(|| DnaError::DnaMissing(parent_dna_hash.to_owned()))?
                        .modify_phenotype(random_uid(), properties)?;
                    Ok((state, dna))
                } else {
                    Err(ConductorError::AppNotActive(installed_app_id.clone()))
                }
            })
            .await?;
        let child_dna_hash = child_dna.dna_hash().to_owned();
        self.register_phenotype(child_dna).await?;
        let (_, cell_id) = self
            .update_state_prime(|mut state| {
                if let Some(app) = state.active_apps.get_mut(installed_app_id) {
                    let agent_key = app.slot(slot_id)?.agent_key().to_owned();
                    let cell_id = CellId::new(child_dna_hash, agent_key);
                    app.add_clone(slot_id, cell_id.clone())?;
                    Ok((state, cell_id))
                } else {
                    Err(ConductorError::AppNotActive(installed_app_id.clone()))
                }
            })
            .await?;
        Ok(cell_id)
    }

    pub(super) async fn load_wasms_into_dna_files(
        &self,
    ) -> ConductorResult<(
        impl IntoIterator<Item = (DnaHash, DnaFile)>,
        impl IntoIterator<Item = (EntryDefBufferKey, EntryDef)>,
    )> {
        let environ = &self.wasm_env;
        let wasm = environ.get_table(TableName::Wasm)?;
        let dna_def_db = environ.get_table(TableName::DnaDef)?;
        let entry_def_db = environ.get_table(TableName::EntryDef)?;

        let wasm_buf = Arc::new(WasmBuf::new(environ.clone().into(), wasm)?);
        let dna_def_buf = DnaDefBuf::new(environ.clone().into(), dna_def_db)?;
        let entry_def_buf = EntryDefBuf::new(environ.clone().into(), entry_def_db)?;
        // Load out all dna defs
        let wasm_tasks = dna_def_buf
            .get_all()?
            .into_iter()
            .map(|dna_def| {
                // Load all wasms for each dna_def from the wasm db into memory
                let wasms = dna_def.zomes.clone().into_iter().map(|(zome_name, zome)| {
                    let wasm_buf = wasm_buf.clone();
                    async move {
                        wasm_buf
                            .get(&zome.wasm_hash(&zome_name)?)
                            .await?
                            .map(|hashed| hashed.into_content())
                            .ok_or(ConductorError::WasmMissing)
                    }
                });
                async move {
                    let wasms = futures::future::try_join_all(wasms).await?;
                    let dna_file = DnaFile::new(dna_def.into_content(), wasms).await?;
                    ConductorResult::Ok((dna_file.dna_hash().clone(), dna_file))
                }
            })
            // This needs to happen due to the environment not being Send
            .collect::<Vec<_>>();
        // try to join all the tasks and return the list of dna files
        let dnas = futures::future::try_join_all(wasm_tasks).await?;
        let defs = fresh_reader!(environ, |mut r| entry_def_buf
            .get_all(&mut r)?
            .collect::<Vec<_>>())?;
        Ok((dnas, defs))
    }

    /// Remove cells from the cell map in the Conductor
    pub(super) async fn remove_cells(&mut self, cell_ids: Vec<CellId>) {
        for cell_id in cell_ids {
            if let Some(item) = self.cells.remove(&cell_id) {
                if let Err(err) = item.cell.cleanup().await {
                    tracing::error!("Error cleaning up Cell: {:?}\nCellId: {}", err, cell_id);
                }
            }
        }
    }

    pub(super) fn add_agent_infos(
        &self,
        agent_infos: Vec<AgentInfoSigned>,
    ) -> ConductorApiResult<()> {
        Ok(inject_agent_infos(self.p2p_env.clone(), agent_infos)?)
    }

    pub(super) fn get_agent_infos(
        &self,
        cell_id: Option<CellId>,
    ) -> ConductorApiResult<Vec<AgentInfoSigned>> {
        match cell_id {
            Some(c) => {
                let (d, a) = c.into_dna_and_agent();
                Ok(get_single_agent_info(self.p2p_env.clone().into(), d, a)?
                    .map(|a| vec![a])
                    .unwrap_or_default())
            }
            None => Ok(all_agent_infos(self.p2p_env.clone().into())?),
        }
    }

    pub(super) async fn put_wasm(
        &self,
        dna: DnaFile,
    ) -> ConductorResult<Vec<(EntryDefBufferKey, EntryDef)>> {
        let environ = self.wasm_env.clone();
        let wasm = environ.get_table(TableName::Wasm)?;
        let dna_def_db = environ.get_table(TableName::DnaDef)?;
        let entry_def_db = environ.get_table(TableName::EntryDef)?;

        let zome_defs = get_entry_defs(dna.clone())?;

        let mut entry_def_buf = EntryDefBuf::new(environ.clone().into(), entry_def_db)?;

        for (key, entry_def) in zome_defs.clone() {
            entry_def_buf.put(key, entry_def)?;
        }

        let mut wasm_buf = WasmBuf::new(environ.clone().into(), wasm)?;
        let mut dna_def_buf = DnaDefBuf::new(environ.clone().into(), dna_def_db)?;
        // TODO: PERF: This loop might be slow
        for (wasm_hash, dna_wasm) in dna.code().clone().into_iter() {
            if wasm_buf.get(&wasm_hash).await?.is_none() {
                wasm_buf.put(DnaWasmHashed::from_content(dna_wasm).await);
            }
        }
        if dna_def_buf.get(dna.dna_hash()).await?.is_none() {
            dna_def_buf.put(dna.dna_def().clone()).await?;
        }
        {
            // write the wasm db
            environ
                .conn()?
                .with_commit(|writer| wasm_buf.flush_to_txn(writer))?;

            // write the dna_def db
            environ
                .conn()?
                .with_commit(|writer| dna_def_buf.flush_to_txn(writer))?;

            // write the entry_def db
            environ
                .conn()?
                .with_commit(|writer| entry_def_buf.flush_to_txn(writer))?;
        }
        Ok(zome_defs)
    }

    pub(super) async fn list_cell_ids(&self) -> ConductorResult<Vec<CellId>> {
        Ok(self.cells.keys().cloned().collect())
    }

    pub(super) async fn list_active_apps(&self) -> ConductorResult<Vec<InstalledAppId>> {
        let active_apps = self.get_state().await?.active_apps;
        Ok(active_apps.keys().cloned().collect())
    }

    pub(super) async fn list_active_apps_for_cell_id(
        &self,
        cell_id: &CellId,
    ) -> ConductorResult<HashSet<InstalledAppId>> {
        let active_apps = self.get_state().await?.active_apps;
        Ok(active_apps
            .iter()
            .filter(|(_, v)| v.all_cells().any(|i| i == cell_id))
            .map(|(k, _)| k)
            .cloned()
            .collect())
    }

    pub(super) async fn dump_cell_state(&self, cell_id: &CellId) -> ConductorApiResult<String> {
        let cell = self.cell_by_id(cell_id)?;
        let arc = cell.env();
        let source_chain = SourceChainBuf::new(arc.clone().into())?;

        let peer_dump = p2p_store::dump_state(self.p2p_env.clone().into(), Some(cell_id.clone()))?;
        let source_chain_dump = source_chain.dump_state().await?;
        let integration_dump = integrate_dht_ops_workflow::dump_state(arc.clone().into())?;

        let out = JsonDump {
            peer_dump,
            source_chain_dump,
            integration_dump,
        };
        // Add summary
        let summary = out.to_string();
        let out = (out, summary);
        Ok(serde_json::to_string_pretty(&out)?)
    }

    pub(super) fn p2p_env(&self) -> EnvWrite {
        self.p2p_env.clone()
    }

    pub(super) fn print_setup(&self) {
        use std::fmt::Write;
        let mut out = String::new();
        for port in &self.admin_websocket_ports {
            writeln!(&mut out, "###ADMIN_PORT:{}###", port).expect("Can't write setup to std out");
        }
        println!("\n###HOLOCHAIN_SETUP###\n{}###HOLOCHAIN_SETUP_END###", out);
    }

    #[cfg(any(test, feature = "test_utils"))]
    pub(super) async fn get_state_from_handle(&self) -> ConductorResult<ConductorState> {
        self.get_state().await
    }

    #[cfg(any(test, feature = "test_utils"))]
    pub(super) async fn add_test_app_interface<I: Into<AppInterfaceId>>(
        &mut self,
        id: I,
    ) -> ConductorResult<()> {
        let id = id.into();
        let (signal_tx, _r) = tokio::sync::broadcast::channel(1000);
        if self.app_interfaces.contains_key(&id) {
            return Err(ConductorError::AppInterfaceIdCollision(id));
        }
        let _ = self
            .app_interfaces
            .insert(id, AppInterfaceRuntime::Test { signal_tx });
        Ok(())
    }
}

//-----------------------------------------------------------------------------
// Private methods
//-----------------------------------------------------------------------------

impl<DS> Conductor<DS>
where
    DS: DnaStore + 'static,
{
    async fn new(
        env: EnvWrite,
        wasm_env: EnvWrite,
        p2p_env: EnvWrite,
        dna_store: DS,
        keystore: KeystoreSender,
        root_env_dir: EnvironmentRootPath,
        holochain_p2p: holochain_p2p::HolochainP2pRef,
    ) -> ConductorResult<Self> {
<<<<<<< HEAD
        let db: SingleTable = env.get_table(TableName::ConductorState)?;
        let (task_tx, task_manager_run_handle) = spawn_task_manager();
        let task_manager_run_handle = Some(task_manager_run_handle);
        let (stop_tx, _) = tokio::sync::broadcast::channel::<()>(1);
=======
        let db: SingleStore = env.get_db(&db::CONDUCTOR_STATE)?;

>>>>>>> fb43ea00
        Ok(Self {
            env,
            wasm_env,
            p2p_env,
            state_db: KvStore::new(db),
            cells: HashMap::new(),
            shutting_down: false,
            app_interfaces: HashMap::new(),
            task_manager: None,
            admin_websocket_ports: Vec::new(),
            dna_store,
            keystore,
            root_env_dir,
            holochain_p2p,
        })
    }

    pub(super) async fn start_task_manager(
        &mut self,
        handle: ConductorHandle,
    ) -> ConductorResult<()> {
        if self.task_manager.is_some() {
            panic!("Cannot start task manager twice");
        }
        let (task_add_sender, run_handle) = spawn_task_manager(handle);
        let (task_stop_broadcaster, _) = tokio::sync::broadcast::channel::<()>(1);
        self.task_manager = Some(TaskManagerClient::new(
            task_add_sender,
            task_stop_broadcaster,
            run_handle,
        ));
        Ok(())
    }

    pub(super) async fn get_state(&self) -> ConductorResult<ConductorState> {
        fresh_reader!(self.env, |mut reader| Ok(self
            .state_db
            .get(&mut reader, &UnitDbKey)?
            .unwrap_or_default()))
    }

    /// Update the internal state with a pure function mapping old state to new
    async fn update_state<F: Send>(&self, f: F) -> ConductorResult<ConductorState>
    where
        F: FnOnce(ConductorState) -> ConductorResult<ConductorState>,
    {
        let (state, _) = self.update_state_prime(|s| Ok((f(s)?, ()))).await?;
        Ok(state)
    }

    /// Update the internal state with a pure function mapping old state to new,
    /// which may also produce an output value which will be the output of
    /// this function
    async fn update_state_prime<F: Send, O>(&self, f: F) -> ConductorResult<(ConductorState, O)>
    where
        F: FnOnce(ConductorState) -> ConductorResult<(ConductorState, O)>,
    {
        self.check_running()?;
        let mut guard = self.env.conn()?;
        let output = guard.with_commit(|txn| {
            let state: ConductorState = self.state_db.get(txn, &UnitDbKey)?.unwrap_or_default();
            let (new_state, output) = f(state)?;
            self.state_db.put(txn, &UnitDbKey, &new_state)?;
            Result::<_, ConductorError>::Ok((new_state, output))
        })?;
        Ok(output)
    }

    fn add_admin_port(&mut self, port: u16) {
        self.admin_websocket_ports.push(port);
    }

    /// Sends a JoinHandle to the TaskManager task to be managed
    async fn manage_task(&mut self, handle: ManagedTaskAdd) -> ConductorResult<()> {
        self.task_manager
            .as_ref()
            .expect("Task manager not initialized")
            .task_add_sender()
            .send(handle)
            .await
            .map_err(|e| ConductorError::SubmitTaskError(format!("{}", e)))
    }
}

/// The database used to store ConductorState. It has only one key-value pair.
pub type ConductorStateDb = KvStore<UnitDbKey, ConductorState>;

mod builder {
    use super::*;
    use crate::conductor::dna_store::RealDnaStore;
    use crate::conductor::ConductorHandle;
    use holochain_sqlite::db::DbKind;
    #[cfg(any(test, feature = "test_utils"))]
    use holochain_state::test_utils::TestEnvs;

    /// A configurable Builder for Conductor and sometimes ConductorHandle
    #[derive(Default)]
    pub struct ConductorBuilder<DS = RealDnaStore> {
        /// The configuration
        pub config: ConductorConfig,
        /// The DnaStore (mockable)
        pub dna_store: DS,
        /// Optional keystore override
        pub keystore: Option<KeystoreSender>,
        #[cfg(any(test, feature = "test_utils"))]
        /// Optional state override (for testing)
        pub state: Option<ConductorState>,
        #[cfg(any(test, feature = "test_utils"))]
        /// Optional handle mock (for testing)
        pub mock_handle: Option<MockConductorHandleT>,
    }

    impl ConductorBuilder {
        /// Default ConductorBuilder
        pub fn new() -> Self {
            Self::default()
        }
    }

    impl ConductorBuilder<MockDnaStore> {
        /// ConductorBuilder using mocked DnaStore, for testing
        pub fn with_mock_dna_store(dna_store: MockDnaStore) -> ConductorBuilder<MockDnaStore> {
            Self {
                dna_store,
                ..Default::default()
            }
        }
    }

    impl<DS> ConductorBuilder<DS>
    where
        DS: DnaStore + 'static,
    {
        /// Set the ConductorConfig used to build this Conductor
        pub fn config(mut self, config: ConductorConfig) -> Self {
            self.config = config;
            self
        }

        /// Initialize a "production" Conductor
        pub async fn build(self) -> ConductorResult<ConductorHandle> {
            cfg_if::cfg_if! {
                // if mock_handle is specified, return that instead of
                // a real handle
                if #[cfg(test)] {
                    if let Some(handle) = self.mock_handle {
                        return Ok(Arc::new(handle));
                    }
                }
            }

            tracing::info!(?self.config);

            let keystore = if let Some(keystore) = self.keystore {
                keystore
            } else if self.config.use_dangerous_test_keystore {
                let keystore = spawn_test_keystore().await?;
                // pre-populate with our two fixture agent keypairs
                keystore
                    .generate_sign_keypair_from_pure_entropy()
                    .await
                    .unwrap();
                keystore
                    .generate_sign_keypair_from_pure_entropy()
                    .await
                    .unwrap();
                keystore
            } else {
                spawn_lair_keystore(self.config.keystore_path.as_deref()).await?
            };
            let env_path = self.config.environment_path.clone();

            let environment =
                EnvWrite::open(env_path.as_ref(), DbKind::Conductor, keystore.clone())?;

            let wasm_environment =
                EnvWrite::open(env_path.as_ref(), DbKind::Wasm, keystore.clone())?;

            let p2p_environment = EnvWrite::open(env_path.as_ref(), DbKind::P2p, keystore.clone())?;

            #[cfg(any(test, feature = "test_utils"))]
            let state = self.state;

            let Self {
                dna_store, config, ..
            } = self;

            let network_config = match &config.network {
                None => holochain_p2p::kitsune_p2p::KitsuneP2pConfig::default(),
                Some(config) => config.clone(),
            };
            let (cert_digest, cert, cert_priv_key) =
                keystore.get_or_create_first_tls_cert().await?;
            let tls_config =
                holochain_p2p::kitsune_p2p::dependencies::kitsune_p2p_proxy::TlsConfig {
                    cert,
                    cert_priv_key,
                    cert_digest,
                };
            let (holochain_p2p, p2p_evt) =
                holochain_p2p::spawn_holochain_p2p(network_config, tls_config).await?;

            let conductor = Conductor::new(
                environment,
                wasm_environment,
                p2p_environment,
                dna_store,
                keystore,
                env_path,
                holochain_p2p,
            )
            .await?;

            #[cfg(any(test, feature = "test_utils"))]
            let conductor = Self::update_fake_state(state, conductor).await?;

            Self::finish(conductor, config, p2p_evt).await
        }

        async fn finish(
            conductor: Conductor<DS>,
            conductor_config: ConductorConfig,
            p2p_evt: holochain_p2p::event::HolochainP2pEventReceiver,
        ) -> ConductorResult<ConductorHandle> {
            // Get data before handle
            let keystore = conductor.keystore.clone();
            let holochain_p2p = conductor.holochain_p2p.clone();

            // Create handle
            let handle: ConductorHandle = Arc::new(ConductorHandleImpl {
                conductor: RwLock::new(conductor),
                keystore,
                holochain_p2p,
            });

            let configs = conductor_config.admin_interfaces.unwrap_or_default();
            handle.clone().initialize_conductor(configs).await?;

            handle.load_dnas().await?;

            tokio::task::spawn(p2p_event_task(p2p_evt, handle.clone()));

            let cell_startup_errors = handle.clone().setup_cells().await?;

            // TODO: This should probably be emitted over the admin interface
            if !cell_startup_errors.is_empty() {
                error!(
                    msg = "Failed to create the following active apps",
                    ?cell_startup_errors
                );
            }

            handle.print_setup().await;

            Ok(handle)
        }

        /// Pass a test keystore in, to ensure that generated test agents
        /// are actually available for signing (especially for tryorama compat)
        pub fn with_keystore(mut self, keystore: KeystoreSender) -> Self {
            self.keystore = Some(keystore);
            self
        }

        #[cfg(any(test, feature = "test_utils"))]
        /// Sets some fake conductor state for tests
        pub fn fake_state(mut self, state: ConductorState) -> Self {
            self.state = Some(state);
            self
        }

        /// Pass a mock handle in, which will be returned regardless of whatever
        /// else happens to this builder
        #[cfg(any(test, feature = "test_utils"))]
        pub fn with_mock_handle(mut self, handle: MockConductorHandleT) -> Self {
            self.mock_handle = Some(handle);
            self
        }

        #[cfg(any(test, feature = "test_utils"))]
        async fn update_fake_state(
            state: Option<ConductorState>,
            conductor: Conductor<DS>,
        ) -> ConductorResult<Conductor<DS>> {
            if let Some(state) = state {
                conductor.update_state(move |_| Ok(state)).await?;
            }
            Ok(conductor)
        }

        /// Build a Conductor with a test environment
        #[cfg(any(test, feature = "test_utils"))]
        pub async fn test(self, envs: &TestEnvs) -> ConductorResult<ConductorHandle> {
            let keystore = envs.conductor().keystore().clone();
            let (holochain_p2p, p2p_evt) =
                holochain_p2p::spawn_holochain_p2p(self.config.network.clone().unwrap_or_default(), holochain_p2p::kitsune_p2p::dependencies::kitsune_p2p_proxy::TlsConfig::new_ephemeral().await.unwrap())
                    .await?;
            let conductor = Conductor::new(
                envs.conductor(),
                envs.wasm(),
                envs.p2p(),
                self.dna_store,
                keystore,
                envs.tempdir().path().to_path_buf().into(),
                holochain_p2p,
            )
            .await?;

            let conductor = Self::update_fake_state(self.state, conductor).await?;

            Self::finish(conductor, self.config, p2p_evt).await
        }
    }
}

#[instrument(skip(p2p_evt, handle))]
async fn p2p_event_task(
    p2p_evt: holochain_p2p::event::HolochainP2pEventReceiver,
    handle: ConductorHandle,
) {
    /// The number of events we allow to run in parallel before
    /// starting to await on the join handles.
    const NUM_PARALLEL_EVTS: usize = 100;
    p2p_evt
        .for_each_concurrent(NUM_PARALLEL_EVTS, |evt| {
            let handle = handle.clone();
            async move {
                let cell_id =
                    CellId::new(evt.dna_hash().clone(), evt.target_agent_as_ref().clone());
                if let Err(e) = handle.dispatch_holochain_p2p_event(&cell_id, evt).await {
                    tracing::error!(
                        message = "error dispatching network event",
                        error = ?e,
                    );
                }
            }
            .in_current_span()
        })
        .await;

    tracing::warn!("p2p_event_task has ended");
}

#[cfg(test)]
pub mod tests;<|MERGE_RESOLUTION|>--- conflicted
+++ resolved
@@ -439,24 +439,6 @@
     ) -> ConductorResult<()> {
         let root_env_dir = std::path::PathBuf::from(self.root_env_dir.clone());
 
-<<<<<<< HEAD
-        let cells_tasks = cell_ids_with_proofs.into_iter().map(|(cell_id, proof)| {
-            let root_env_dir = root_env_dir.clone();
-            let keystore = self.keystore.clone();
-            let conductor_handle = conductor_handle.clone();
-            let cell_id_inner = cell_id.clone();
-            tokio::spawn(async move {
-                let env = EnvWrite::open(
-                    &root_env_dir,
-                    DbKind::Cell(cell_id_inner.clone()),
-                    keystore.clone(),
-                )?;
-                Cell::genesis(cell_id_inner, conductor_handle, env, proof).await
-            })
-            .map_err(CellError::from)
-            .and_then(|result| async move { result.map(|_| cell_id) })
-        });
-=======
         let cells_tasks = cell_ids_with_proofs
             .into_iter()
             .map(|(cell_id, proof)| async {
@@ -469,9 +451,9 @@
                     .await
                     .map_err(Box::new)?;
                 tokio::spawn(async move {
-                    let env = EnvironmentWrite::new(
+                    let env = EnvWrite::open(
                         &root_env_dir,
-                        EnvironmentKind::Cell(cell_id_inner.clone()),
+                        DbKind::Cell(cell_id_inner.clone()),
                         keystore.clone(),
                     )?;
                     Cell::genesis(cell_id_inner, conductor_handle, env, ribosome, proof).await
@@ -480,7 +462,6 @@
                 .and_then(|result| async move { result.map(|_| cell_id) })
                 .await
             });
->>>>>>> fb43ea00
         let (success, errors): (Vec<_>, Vec<_>) = futures::future::join_all(cells_tasks)
             .await
             .into_iter()
@@ -991,15 +972,7 @@
         root_env_dir: EnvironmentRootPath,
         holochain_p2p: holochain_p2p::HolochainP2pRef,
     ) -> ConductorResult<Self> {
-<<<<<<< HEAD
         let db: SingleTable = env.get_table(TableName::ConductorState)?;
-        let (task_tx, task_manager_run_handle) = spawn_task_manager();
-        let task_manager_run_handle = Some(task_manager_run_handle);
-        let (stop_tx, _) = tokio::sync::broadcast::channel::<()>(1);
-=======
-        let db: SingleStore = env.get_db(&db::CONDUCTOR_STATE)?;
-
->>>>>>> fb43ea00
         Ok(Self {
             env,
             wasm_env,
