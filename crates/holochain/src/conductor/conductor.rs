#![deny(missing_docs)]
//! A Conductor is a dynamically changing group of [Cell]s.
//!
//! A Conductor can be managed:
//! - externally, via a [AppInterfaceApi]
//! - from within a [Cell], via [CellConductorApi]
//!
//! In normal use cases, a single Holochain user runs a single Conductor in a single process.
//! However, there's no reason we can't have multiple Conductors in a single process, simulating multiple
//! users in a testing environment.
use super::config::AdminInterfaceConfig;
use super::config::InterfaceDriver;
use super::dna_store::RealDnaStore;
use super::entry_def_store::get_entry_defs;
use super::error::ConductorError;
use super::error::CreateAppError;
use super::handle::ConductorHandleImpl;
use super::interface::error::InterfaceResult;
use super::interface::websocket::spawn_admin_interface_task;
use super::interface::websocket::spawn_app_interface_task;
use super::interface::websocket::spawn_websocket_listener;
use super::interface::websocket::SIGNAL_BUFFER_SIZE;
use super::interface::SignalBroadcaster;
use super::manager::keep_alive_task;
use super::manager::spawn_task_manager;
use super::manager::ManagedTaskAdd;
use super::manager::ManagedTaskHandle;
use super::manager::TaskManagerRunHandle;
use super::p2p_store::all_agent_infos;
use super::p2p_store::get_single_agent_info;
use super::p2p_store::inject_agent_infos;
use super::paths::EnvironmentRootPath;
use super::state::AppInterfaceId;
use super::state::ConductorState;
use super::CellError;
use super::{api::CellConductorApi, state::AppInterfaceConfig};
use super::{api::CellConductorApiT, interface::AppInterfaceRuntime};
use super::{api::RealAdminInterfaceApi, manager::TaskManagerClient};
use super::{api::RealAppInterfaceApi, p2p_store};
use crate::conductor::cell::Cell;
use crate::conductor::config::ConductorConfig;
use crate::conductor::error::ConductorResult;
use crate::conductor::handle::ConductorHandle;
use crate::core::queue_consumer::InitialQueueTriggers;
<<<<<<< HEAD
=======
use crate::core::workflow::integrate_dht_ops_workflow;
use crate::{
    conductor::api::error::ConductorApiResult, core::ribosome::real_ribosome::RealRibosome,
};
>>>>>>> 324dc902
pub use builder::*;
use futures::future;
use futures::future::TryFutureExt;
use futures::stream::StreamExt;
use holo_hash::DnaHash;
use holochain_conductor_api::JsonDump;
use holochain_keystore::lair_keystore::spawn_lair_keystore;
use holochain_keystore::test_keystore::spawn_test_keystore;
use holochain_keystore::KeystoreSender;
use holochain_keystore::KeystoreSenderExt;
use holochain_sqlite::db::DbKind;
use holochain_sqlite::prelude::*;
use holochain_state::mutations;
use holochain_state::prelude::from_blob;
use holochain_state::prelude::StateMutationResult;
use holochain_state::source_chain;
use holochain_types::prelude::*;
use kitsune_p2p::agent_store::AgentInfoSigned;
<<<<<<< HEAD
use rusqlite::OptionalExtension;
use std::collections::HashMap;
=======
use std::collections::{HashMap, HashSet};
>>>>>>> 324dc902
use std::sync::Arc;
use tokio::sync::RwLock;
use tracing::*;

#[cfg(any(test, feature = "test_utils"))]
use super::handle::MockConductorHandleT;

/// Conductor-specific Cell state, this can probably be stored in a database.
/// Hypothesis: If nothing remains in this struct, then the Conductor state is
/// essentially immutable, and perhaps we just throw it out and make a new one
/// when we need to load new config, etc.
pub struct CellState {
    /// Whether or not we should call any methods on the cell
    _active: bool,
}

/// An [Cell] tracked by a Conductor, along with some [CellState]
struct CellItem<CA>
where
    CA: CellConductorApiT,
{
    cell: Arc<Cell<CA>>,
    _state: CellState,
}

pub type StopBroadcaster = tokio::sync::broadcast::Sender<()>;
pub type StopReceiver = tokio::sync::broadcast::Receiver<()>;

/// A Conductor is a group of [Cell]s
pub struct Conductor<DS = RealDnaStore, CA = CellConductorApi>
where
    DS: DnaStore,
    CA: CellConductorApiT,
{
    /// The collection of cells associated with this Conductor
    cells: HashMap<CellId, CellItem<CA>>,

    /// The database for persisting state related to this Conductor
    env: EnvWrite,

    /// The caches databases. These are shared across cells.
    /// There is one per unique Dna.
    caches: std::sync::Mutex<HashMap<DnaHash, EnvWrite>>,

    /// A database for storing wasm
    wasm_env: EnvWrite,

    /// The database for storing AgentInfoSigned
    p2p_env: EnvWrite,

    /// The database for persisting [ConductorState]
    // state_db: ConductorStateDb,

    /// Set to true when `conductor.shutdown()` has been called, so that other
    /// tasks can check on the shutdown status
    shutting_down: bool,

    /// The admin websocket ports this conductor has open.
    /// This exists so that we can run tests and bind to port 0, and find out
    /// the dynamically allocated port later.
    admin_websocket_ports: Vec<u16>,

    /// Collection app interface data, keyed by id
    app_interfaces: HashMap<AppInterfaceId, AppInterfaceRuntime>,

    /// The channels and handles needed to interact with the task_manager task.
    /// If this is None, then the task manager has not yet been initialized.
    task_manager: Option<TaskManagerClient>,

    /// Placeholder for what will be the real DNA/Wasm cache
    dna_store: DS,

    /// Access to private keys for signing and encryption.
    keystore: KeystoreSender,

    /// The root environment directory where all environments are created
    root_env_dir: EnvironmentRootPath,

    /// Handle to the network actor.
    holochain_p2p: holochain_p2p::HolochainP2pRef,
}

impl Conductor {
    /// Create a conductor builder
    pub fn builder() -> ConductorBuilder {
        ConductorBuilder::new()
    }
}

//-----------------------------------------------------------------------------
// Public methods
//-----------------------------------------------------------------------------
impl<DS> Conductor<DS>
where
    DS: DnaStore + 'static,
{
    /// Returns a port which is guaranteed to have a websocket listener with an Admin interface
    /// on it. Useful for specifying port 0 and letting the OS choose a free port.
    pub fn get_arbitrary_admin_websocket_port(&self) -> Option<u16> {
        self.admin_websocket_ports.get(0).copied()
    }
}

//-----------------------------------------------------------------------------
/// Methods used by the [ConductorHandle]
//-----------------------------------------------------------------------------
impl<DS> Conductor<DS>
where
    DS: DnaStore + 'static,
{
    pub(super) fn cell_by_id(&self, cell_id: &CellId) -> ConductorResult<Arc<Cell>> {
        let item = self
            .cells
            .get(cell_id)
            .ok_or_else(|| ConductorError::CellMissing(cell_id.clone()))?;
        Ok(item.cell.clone())
    }

    /// A gate to put at the top of public functions to ensure that work is not
    /// attempted after a shutdown has been issued
    pub(super) fn check_running(&self) -> ConductorResult<()> {
        if self.shutting_down {
            Err(ConductorError::ShuttingDown)
        } else {
            Ok(())
        }
    }

    pub(super) fn dna_store(&self) -> &DS {
        &self.dna_store
    }

    pub(super) fn dna_store_mut(&mut self) -> &mut DS {
        &mut self.dna_store
    }

    /// Broadcasts the shutdown signal to all managed tasks.
    /// To actually wait for these tasks to complete, be sure to
    /// `take_shutdown_handle` to await for completion.
    pub(super) fn shutdown(&mut self) {
        self.shutting_down = true;
        if let Some(manager) = &self.task_manager {
            tracing::info!(
                "Sending shutdown signal to {} managed tasks.",
                manager.task_stop_broadcaster().receiver_count(),
            );
            manager
                .task_stop_broadcaster()
                .send(())
                .map(|_| ())
                .unwrap_or_else(|e| {
                    error!(?e, "Couldn't broadcast stop signal to managed tasks!");
                })
        }
    }

    /// Return the handle which waits for the task manager task to complete
    pub(super) fn take_shutdown_handle(&mut self) -> Option<TaskManagerRunHandle> {
        self.task_manager
            .as_mut()
            .and_then(|manager| manager.take_handle())
    }

    /// Spawn all admin interface tasks, register them with the TaskManager,
    /// and modify the conductor accordingly, based on the config passed in
    pub(super) async fn add_admin_interfaces_via_handle(
        &mut self,
        configs: Vec<AdminInterfaceConfig>,
        handle: ConductorHandle,
    ) -> ConductorResult<()>
    where
        DS: DnaStore + 'static,
    {
        let admin_api = RealAdminInterfaceApi::new(handle);
        let stop_tx = self
            .task_manager
            .as_ref()
            .expect("Task manager not started yet")
            .task_stop_broadcaster()
            .clone();

        // Closure to process each admin config item
        let spawn_from_config = |AdminInterfaceConfig { driver, .. }| {
            let admin_api = admin_api.clone();
            let stop_tx = stop_tx.clone();
            async move {
                match driver {
                    InterfaceDriver::Websocket { port } => {
                        let (listener_handle, listener) = spawn_websocket_listener(port).await?;
                        let port = listener_handle.local_addr().port().unwrap_or(port);
                        let handle: ManagedTaskHandle = spawn_admin_interface_task(
                            listener_handle,
                            listener,
                            admin_api.clone(),
                            stop_tx.subscribe(),
                        )?;
                        InterfaceResult::Ok((port, handle))
                    }
                }
            }
        };

        // spawn interface tasks, collect their JoinHandles,
        // panic on errors.
        let handles: Result<Vec<_>, _> =
            future::join_all(configs.into_iter().map(spawn_from_config))
                .await
                .into_iter()
                .collect();
        // Exit if the admin interfaces fail to be created
        let handles = handles.map_err(Box::new)?;

        {
            let mut ports = Vec::new();

            // First, register the keepalive task, to ensure the conductor doesn't shut down
            // in the absence of other "real" tasks
            self.manage_task(ManagedTaskAdd::ignore(
                tokio::spawn(keep_alive_task(stop_tx.subscribe())),
                "keepalive task",
            ))
            .await?;

            // Now that tasks are spawned, register them with the TaskManager
            for (port, handle) in handles {
                ports.push(port);
                self.manage_task(ManagedTaskAdd::ignore(
                    handle,
                    &format!("admin interface, port {}", port),
                ))
                .await?
            }
            for p in ports {
                self.add_admin_port(p);
            }
        }
        Ok(())
    }

    pub(super) async fn add_app_interface_via_handle(
        &mut self,
        port: either::Either<u16, AppInterfaceId>,
        handle: ConductorHandle,
    ) -> ConductorResult<u16> {
        let interface_id = match port {
            either::Either::Left(port) => AppInterfaceId::new(port),
            either::Either::Right(id) => id,
        };
        let port = interface_id.port();
        tracing::debug!("Attaching interface {}", port);
        let app_api = RealAppInterfaceApi::new(handle, interface_id.clone());
        // This receiver is thrown away because we can produce infinite new
        // receivers from the Sender
        let (signal_tx, _r) = tokio::sync::broadcast::channel(SIGNAL_BUFFER_SIZE);
        let stop_rx = self
            .task_manager
            .as_ref()
            .expect("Task manager not initialized")
            .task_stop_broadcaster()
            .subscribe();
        let (port, task) = spawn_app_interface_task(port, app_api, signal_tx.clone(), stop_rx)
            .await
            .map_err(Box::new)?;
        // TODO: RELIABILITY: Handle this task by restarting it if it fails and log the error
        self.manage_task(ManagedTaskAdd::ignore(
            task,
            &format!("app interface, port {}", port),
        ))
        .await?;
        let interface = AppInterfaceRuntime::Websocket { signal_tx };

        if self.app_interfaces.contains_key(&interface_id) {
            return Err(ConductorError::AppInterfaceIdCollision(interface_id));
        }

        self.app_interfaces.insert(interface_id.clone(), interface);
        let config = AppInterfaceConfig::websocket(port);
        self.update_state(|mut state| {
            state.app_interfaces.insert(interface_id, config);
            Ok(state)
        })
        .await?;
        tracing::debug!("App interface added at port: {}", port);
        Ok(port)
    }

    pub(super) async fn list_app_interfaces(&self) -> ConductorResult<Vec<u16>> {
        Ok(self
            .get_state()
            .await?
            .app_interfaces
            .values()
            .map(|config| config.driver.port())
            .collect())
    }

    pub(super) async fn register_dna_wasm(
        &self,
        dna: DnaFile,
    ) -> ConductorResult<Vec<(EntryDefBufferKey, EntryDef)>> {
        let is_full_wasm_dna = dna
            .dna_def()
            .zomes
            .iter()
            .all(|(_, zome_def)| matches!(zome_def, ZomeDef::Wasm(_)));

        // Only install wasm if the DNA is composed purely of WasmZomes (no InlineZomes)
        if is_full_wasm_dna {
            Ok(self.put_wasm(dna.clone()).await?)
        } else {
            Ok(Vec::with_capacity(0))
        }
    }

    pub(super) async fn register_dna_entry_defs(
        &mut self,
        entry_defs: Vec<(EntryDefBufferKey, EntryDef)>,
    ) -> ConductorResult<()> {
        self.dna_store_mut().add_entry_defs(entry_defs);
        Ok(())
    }

    pub(super) async fn register_phenotype(&mut self, dna: DnaFile) -> ConductorResult<()> {
        self.dna_store_mut().add_dna(dna);
        Ok(())
    }

    /// Start all app interfaces currently in state.
    /// This should only be run at conductor initialization.
    #[allow(irrefutable_let_patterns)]
    pub(super) async fn startup_app_interfaces_via_handle(
        &mut self,
        handle: ConductorHandle,
    ) -> ConductorResult<()> {
        for id in self.get_state().await?.app_interfaces.keys().cloned() {
            tracing::debug!("Starting up app interface: {:?}", id);
            let _ = self
                .add_app_interface_via_handle(either::Right(id), handle.clone())
                .await?;
        }
        Ok(())
    }

    pub(super) fn signal_broadcaster(&self) -> SignalBroadcaster {
        SignalBroadcaster::new(
            self.app_interfaces
                .values()
                .map(|i| i.signal_tx())
                .cloned()
                .collect(),
        )
    }

    /// Instantiate a Ribosome for use with a DNA
    pub(crate) fn get_ribosome(&self, dna_hash: &DnaHash) -> ConductorResult<RealRibosome> {
        match self.dna_store().get(dna_hash) {
            Some(dna) => Ok(RealRibosome::new(dna)),
            None => Err(DnaError::DnaMissing(dna_hash.to_owned()).into()),
        }
    }

    /// Perform Genesis on the source chains for each of the specified CellIds.
    ///
    /// If genesis fails for any cell, this entire function fails, and all other
    /// partial or complete successes are rolled back.
    pub(super) async fn genesis_cells(
        &self,
        cell_ids_with_proofs: Vec<(CellId, Option<MembraneProof>)>,
        conductor_handle: ConductorHandle,
    ) -> ConductorResult<()> {
        let root_env_dir = std::path::PathBuf::from(self.root_env_dir.clone());

        let cells_tasks = cell_ids_with_proofs
            .into_iter()
            .map(|(cell_id, proof)| async {
                let root_env_dir = root_env_dir.clone();
                let keystore = self.keystore.clone();
                let conductor_handle = conductor_handle.clone();
                let cell_id_inner = cell_id.clone();
                let ribosome = conductor_handle
                    .get_ribosome(cell_id.dna_hash())
                    .await
                    .map_err(Box::new)?;
                tokio::spawn(async move {
                    let env = EnvWrite::open(
                        &root_env_dir,
                        DbKind::Cell(cell_id_inner.clone()),
                        keystore.clone(),
                    )?;
                    Cell::genesis(cell_id_inner, conductor_handle, env, ribosome, proof).await
                })
                .map_err(CellError::from)
                .and_then(|result| async move { result.map(|_| cell_id) })
                .await
            });
        let (success, errors): (Vec<_>, Vec<_>) = futures::future::join_all(cells_tasks)
            .await
            .into_iter()
            .partition(Result::is_ok);

        // unwrap safe because of the partition
        let success = success.into_iter().map(Result::unwrap);

        // If there were errors, cleanup and return the errors
        if !errors.is_empty() {
            for cell_id in success {
                let db = DbWrite::open(&root_env_dir, DbKind::Cell(cell_id))?;
                db.remove().await?;
            }

            // match needed to avoid Debug requirement on unwrap_err
            let errors = errors
                .into_iter()
                .map(|e| match e {
                    Err(e) => e,
                    Ok(_) => unreachable!("Safe because of the partition"),
                })
                .collect();

            Err(ConductorError::GenesisFailed { errors })
        } else {
            // No errors so return the cells
            Ok(())
        }
    }

    fn get_or_create_cache(&self, dna_hash: &DnaHash) -> ConductorResult<EnvWrite> {
        let mut caches = self
            .caches
            .lock()
            .map_err(|_| ConductorError::CachesLockPoisoned)?;
        match caches.get(dna_hash) {
            Some(env) => Ok(env.clone()),
            None => {
                let dir = self.root_env_dir.clone();
                let env = EnvWrite::open(
                    dir.as_ref(),
                    DbKind::Cache(dna_hash.clone()),
                    self.keystore.clone(),
                )?;
                caches.insert(dna_hash.clone(), env.clone());
                Ok(env)
            }
        }
    }

    /// Create Cells for each CellId marked active in the ConductorState db
    pub(super) async fn create_active_app_cells(
        &self,
        conductor_handle: ConductorHandle,
    ) -> ConductorResult<Vec<Result<Vec<(Cell, InitialQueueTriggers)>, CreateAppError>>> {
        // Only create the active apps
        let active_apps = self.get_state().await?.active_apps;

        // Data required to create apps
        let root_env_dir = self.root_env_dir.clone();
        let keystore = self.keystore.clone();
        let task_manager = self
            .task_manager
            .as_ref()
            .expect("Task manager not initialized");

        // Closure for creating all cells in an app
        let tasks = active_apps.into_iter().map(
            move |(installed_app_id, app): (InstalledAppId, ActiveApp)| {
                // Clone data for async block
                let root_env_dir = std::path::PathBuf::from(root_env_dir.clone());
                let conductor_handle = conductor_handle.clone();
                let keystore = keystore.clone();

                // Task that creates the cells
                async move {
                    // Only create cells not already created
                    let cells_to_create = app
                        .all_cells()
                        .filter(|cell_id| !self.cells.contains_key(cell_id))
                        .map(|cell_id| {
                            (
                                cell_id,
                                root_env_dir.clone(),
                                keystore.clone(),
                                conductor_handle.clone(),
                            )
                        });

                    use holochain_p2p::actor::HolochainP2pRefToCell;

                    // Create each cell
                    let cells_tasks = cells_to_create.map(
                        |(cell_id, dir, keystore, conductor_handle)| async move {
                            let holochain_p2p_cell = self.holochain_p2p.to_cell(
                                cell_id.dna_hash().clone(),
                                cell_id.agent_pubkey().clone(),
                            );

                            let env = EnvWrite::open(
                                &dir,
                                DbKind::Cell(cell_id.clone()),
                                keystore.clone(),
                            )?;
                            let cache = self
                                .get_or_create_cache(cell_id.dna_hash())
                                .map_err(|e| CellError::FailedToCreateCache(e.into()))?;
                            Cell::create(
                                cell_id.clone(),
                                conductor_handle.clone(),
                                env,
                                cache,
                                holochain_p2p_cell,
                                task_manager.task_add_sender().clone(),
                                task_manager.task_stop_broadcaster().clone(),
                            )
                            .await
                        },
                    );

                    // Join all the cell create tasks for this app
                    // and separate any errors
                    let (success, errors): (Vec<_>, Vec<_>) =
                        futures::future::join_all(cells_tasks)
                            .await
                            .into_iter()
                            .partition(Result::is_ok);
                    // unwrap safe because of the partition
                    let success = success.into_iter().map(Result::unwrap);

                    // If there were errors, cleanup and return the errors
                    if !errors.is_empty() {
                        for cell in success {
                            // Error needs to capture which app failed
                            cell.0.destroy().await.map_err(|e| CreateAppError::Failed {
                                installed_app_id: installed_app_id.clone(),
                                errors: vec![e],
                            })?;
                        }
                        // match needed to avoid Debug requirement on unwrap_err
                        let errors = errors
                            .into_iter()
                            .map(|e| match e {
                                Err(e) => e,
                                Ok(_) => unreachable!("Safe because of the partition"),
                            })
                            .collect();
                        Err(CreateAppError::Failed {
                            installed_app_id,
                            errors,
                        })
                    } else {
                        // No errors so return the cells
                        Ok(success.collect())
                    }
                }
            },
        );

        // Join on all apps and return a list of
        // apps that had succelly created cells
        // and any apps that encounted errors
        Ok(futures::future::join_all(tasks).await)
    }

    /// Register an app as inactive in the database
    pub(super) async fn add_inactive_app_to_db(
        &mut self,
        app: InstalledAppCommon,
    ) -> ConductorResult<InactiveApp> {
        let app = InactiveApp::new(app, DeactivationReason::NeverActivated);
        let ret = app.clone();
        self.update_state(move |mut state| {
            let is_active = state.active_apps.contains_key(app.installed_app_id());
            let is_inactive = state.inactive_apps.insert(app.clone()).is_some();
            if is_active || is_inactive {
                Err(ConductorError::AppAlreadyInstalled(
                    app.installed_app_id().clone(),
                ))
            } else {
                Ok(state)
            }
        })
        .await?;
        Ok(ret)
    }

    /// Activate an app in the database
    pub(super) async fn activate_app_in_db(
        &mut self,
        installed_app_id: InstalledAppId,
    ) -> ConductorResult<()> {
        self.update_state(move |mut state| {
            let app = state
                .inactive_apps
                .remove(&installed_app_id)
                .ok_or_else(|| ConductorError::AppNotInstalled(installed_app_id.clone()))?;
            state.active_apps.insert(app.into_active());
            Ok(state)
        })
        .await?;
        Ok(())
    }

    /// Deactivate an app in the database
    pub(super) async fn deactivate_app_in_db(
        &mut self,
        installed_app_id: InstalledAppId,
        reason: DeactivationReason,
    ) -> ConductorResult<Vec<CellId>> {
        let state = self
            .update_state({
                let installed_app_id = installed_app_id.clone();
                move |mut state| {
                    let app = state
                        .active_apps
                        .remove(&installed_app_id)
                        .ok_or_else(|| ConductorError::AppNotActive(installed_app_id.clone()))?;
                    state.inactive_apps.insert(app.into_inactive(reason));
                    Ok(state)
                }
            })
            .await?;
        Ok(state
            .inactive_apps
            .get(&installed_app_id)
            .expect("This app was just put here")
            .clone()
            .all_cells()
            .cloned()
            .collect())
    }

    /// Entirely remove an app from the database
    pub(super) async fn remove_app_from_db(
        &mut self,
        installed_app_id: &InstalledAppId,
    ) -> ConductorResult<Option<Vec<CellId>>> {
        let (_state, cells_to_remove) = self
            .update_state_prime({
                let installed_app_id = installed_app_id.clone();
                move |mut state| {
                    let active = state.active_apps.remove(&installed_app_id);
                    let inactive = state.inactive_apps.remove(&installed_app_id);
                    let cells = active
                        .map(|a| a.into_common())
                        .or_else(|| inactive.map(|a| a.into_common()))
                        .map(|app| app.all_cells().cloned().collect());
                    Ok((state, cells))
                }
            })
            .await?;
        Ok(cells_to_remove)
    }

    /// Add fully constructed cells to the cell map in the Conductor
    pub(super) fn add_cells(&mut self, cells: Vec<Cell>) {
        for cell in cells {
            let cell_id = cell.id().clone();
            tracing::info!(?cell_id, "ADD CELL");
            self.cells.insert(
                cell_id,
                CellItem {
                    cell: Arc::new(cell),
                    _state: CellState { _active: false },
                },
            );
        }
    }

    /// Associate a Cell with an existing App
    pub(super) async fn add_clone_cell_to_app(
        &mut self,
        installed_app_id: &InstalledAppId,
        slot_id: &SlotId,
        properties: YamlProperties,
    ) -> ConductorResult<CellId> {
        let (_, child_dna) = self
            .update_state_prime(|mut state| {
                if let Some(app) = state.active_apps.get_mut(installed_app_id) {
                    let slot = app
                        .slots()
                        .get(slot_id)
                        .ok_or_else(|| AppError::SlotIdMissing(slot_id.to_owned()))?;
                    let parent_dna_hash = slot.dna_hash();
                    let dna = self
                        .dna_store
                        .get(parent_dna_hash)
                        .ok_or_else(|| DnaError::DnaMissing(parent_dna_hash.to_owned()))?
                        .modify_phenotype(random_uid(), properties)?;
                    Ok((state, dna))
                } else {
                    Err(ConductorError::AppNotActive(installed_app_id.clone()))
                }
            })
            .await?;
        let child_dna_hash = child_dna.dna_hash().to_owned();
        self.register_phenotype(child_dna).await?;
        let (_, cell_id) = self
            .update_state_prime(|mut state| {
                if let Some(app) = state.active_apps.get_mut(installed_app_id) {
                    let agent_key = app.slot(slot_id)?.agent_key().to_owned();
                    let cell_id = CellId::new(child_dna_hash, agent_key);
                    app.add_clone(slot_id, cell_id.clone())?;
                    Ok((state, cell_id))
                } else {
                    Err(ConductorError::AppNotActive(installed_app_id.clone()))
                }
            })
            .await?;
        Ok(cell_id)
    }

    pub(super) async fn load_wasms_into_dna_files(
        &self,
    ) -> ConductorResult<(
        impl IntoIterator<Item = (DnaHash, DnaFile)>,
        impl IntoIterator<Item = (EntryDefBufferKey, EntryDef)>,
    )> {
        let env = &self.wasm_env;

        // Load out all dna defs
        let (wasm_tasks, defs) = env.conn()?.with_reader(|txn| {
            let wasm_tasks = holochain_state::dna_def::get_all(&txn)?
                .into_iter()
                .map(|dna_def| {
                    // Load all wasms for each dna_def from the wasm db into memory
                    let wasms = dna_def.zomes.clone().into_iter().map(|(zome_name, zome)| {
                        let wasm_hash = zome.wasm_hash(&zome_name)?;
                        holochain_state::wasm::get(&txn, &wasm_hash)?
                            .map(|hashed| hashed.into_content())
                            .ok_or(ConductorError::WasmMissing)
                    });
                    let wasms = wasms.collect::<ConductorResult<Vec<_>>>();
                    async move {
                        let dna_file = DnaFile::new(dna_def.into_content(), wasms?).await?;
                        ConductorResult::Ok((dna_file.dna_hash().clone(), dna_file))
                    }
                })
                // This needs to happen due to the environment not being Send
                .collect::<Vec<_>>();
            let defs = holochain_state::entry_def::get_all(&txn)?;
            ConductorResult::Ok((wasm_tasks, defs))
        })?;
        // try to join all the tasks and return the list of dna files
        let dnas = futures::future::try_join_all(wasm_tasks).await?;
        Ok((dnas, defs))
    }

    /// Remove cells from the cell map in the Conductor
    pub(super) async fn remove_cells(&mut self, cell_ids: Vec<CellId>) {
        for cell_id in cell_ids {
            if let Some(item) = self.cells.remove(&cell_id) {
                if let Err(err) = item.cell.cleanup().await {
                    tracing::error!("Error cleaning up Cell: {:?}\nCellId: {}", err, cell_id);
                }
            }
        }
    }

    pub(super) fn add_agent_infos(
        &self,
        agent_infos: Vec<AgentInfoSigned>,
    ) -> ConductorApiResult<()> {
        Ok(inject_agent_infos(self.p2p_env.clone(), agent_infos)?)
    }

    pub(super) fn get_agent_infos(
        &self,
        cell_id: Option<CellId>,
    ) -> ConductorApiResult<Vec<AgentInfoSigned>> {
        match cell_id {
            Some(c) => {
                let (d, a) = c.into_dna_and_agent();
                Ok(get_single_agent_info(self.p2p_env.clone().into(), d, a)?
                    .map(|a| vec![a])
                    .unwrap_or_default())
            }
            None => Ok(all_agent_infos(self.p2p_env.clone().into())?),
        }
    }

    pub(super) async fn put_wasm(
        &self,
        dna: DnaFile,
    ) -> ConductorResult<Vec<(EntryDefBufferKey, EntryDef)>> {
        let env = self.wasm_env.clone();

        let zome_defs = get_entry_defs(dna.clone())?;

        // TODO: PERF: This loop might be slow
        let wasms = futures::future::join_all(
            dna.code()
                .clone()
                .into_iter()
                .map(|(_, dna_wasm)| DnaWasmHashed::from_content(dna_wasm)),
        )
        .await;

        env.conn()?.with_commit(|txn| {
            for dna_wasm in wasms {
                if !holochain_state::wasm::contains(txn, dna_wasm.as_hash())? {
                    holochain_state::wasm::put(txn, dna_wasm)?;
                }
            }

            for (key, entry_def) in zome_defs.clone() {
                holochain_state::entry_def::put(txn, key, entry_def)?;
            }

            if !holochain_state::dna_def::contains(txn, dna.dna_hash())? {
                holochain_state::dna_def::put(txn, dna.dna_def().clone())?;
            }
            StateMutationResult::Ok(())
        })?;

        Ok(zome_defs)
    }

    pub(super) async fn list_cell_ids(&self) -> ConductorResult<Vec<CellId>> {
        Ok(self.cells.keys().cloned().collect())
    }

    pub(super) async fn list_active_apps(&self) -> ConductorResult<Vec<InstalledAppId>> {
        let active_apps = self.get_state().await?.active_apps;
        Ok(active_apps.keys().cloned().collect())
    }

    pub(super) async fn list_active_apps_for_cell_id(
        &self,
        cell_id: &CellId,
    ) -> ConductorResult<HashSet<InstalledAppId>> {
        let active_apps = self.get_state().await?.active_apps;
        Ok(active_apps
            .iter()
            .filter(|(_, v)| v.all_cells().any(|i| i == cell_id))
            .map(|(k, _)| k)
            .cloned()
            .collect())
    }

    pub(super) async fn dump_cell_state(&self, cell_id: &CellId) -> ConductorApiResult<String> {
        let cell = self.cell_by_id(cell_id)?;
        let arc = cell.env();

        let peer_dump = p2p_store::dump_state(self.p2p_env.clone().into(), Some(cell_id.clone()))?;
        let source_chain_dump =
            source_chain::dump_state(arc.clone().into(), cell_id.agent_pubkey()).await?;

        let out = JsonDump {
            peer_dump,
            source_chain_dump,
        };
        // Add summary
        let summary = out.to_string();
        let out = (out, summary);
        Ok(serde_json::to_string_pretty(&out)?)
    }

    pub(super) fn p2p_env(&self) -> EnvWrite {
        self.p2p_env.clone()
    }

    pub(super) fn print_setup(&self) {
        use std::fmt::Write;
        let mut out = String::new();
        for port in &self.admin_websocket_ports {
            writeln!(&mut out, "###ADMIN_PORT:{}###", port).expect("Can't write setup to std out");
        }
        println!("\n###HOLOCHAIN_SETUP###\n{}###HOLOCHAIN_SETUP_END###", out);
    }

    #[cfg(any(test, feature = "test_utils"))]
    pub(super) async fn get_state_from_handle(&self) -> ConductorResult<ConductorState> {
        self.get_state().await
    }

    #[cfg(any(test, feature = "test_utils"))]
    pub(super) async fn add_test_app_interface<I: Into<AppInterfaceId>>(
        &mut self,
        id: I,
    ) -> ConductorResult<()> {
        let id = id.into();
        let (signal_tx, _r) = tokio::sync::broadcast::channel(1000);
        if self.app_interfaces.contains_key(&id) {
            return Err(ConductorError::AppInterfaceIdCollision(id));
        }
        let _ = self
            .app_interfaces
            .insert(id, AppInterfaceRuntime::Test { signal_tx });
        Ok(())
    }
}

//-----------------------------------------------------------------------------
// Private methods
//-----------------------------------------------------------------------------

impl<DS> Conductor<DS>
where
    DS: DnaStore + 'static,
{
    async fn new(
        env: EnvWrite,
        wasm_env: EnvWrite,
        p2p_env: EnvWrite,
        dna_store: DS,
        keystore: KeystoreSender,
        root_env_dir: EnvironmentRootPath,
        holochain_p2p: holochain_p2p::HolochainP2pRef,
    ) -> ConductorResult<Self> {
<<<<<<< HEAD
        let (task_tx, task_manager_run_handle) = spawn_task_manager();
        let task_manager_run_handle = Some(task_manager_run_handle);
        let (stop_tx, _) = tokio::sync::broadcast::channel::<()>(1);
=======
        let db: SingleTable = env.get_table(TableName::ConductorState)?;
>>>>>>> 324dc902
        Ok(Self {
            env,
            wasm_env,
            p2p_env,
            caches: std::sync::Mutex::new(HashMap::new()),
            cells: HashMap::new(),
            shutting_down: false,
            app_interfaces: HashMap::new(),
            task_manager: None,
            admin_websocket_ports: Vec::new(),
            dna_store,
            keystore,
            root_env_dir,
            holochain_p2p,
        })
    }

    pub(super) async fn start_task_manager(
        &mut self,
        handle: ConductorHandle,
    ) -> ConductorResult<()> {
        if self.task_manager.is_some() {
            panic!("Cannot start task manager twice");
        }
        let (task_add_sender, run_handle) = spawn_task_manager(handle);
        let (task_stop_broadcaster, _) = tokio::sync::broadcast::channel::<()>(1);
        self.task_manager = Some(TaskManagerClient::new(
            task_add_sender,
            task_stop_broadcaster,
            run_handle,
        ));
        Ok(())
    }

    pub(super) async fn get_state(&self) -> ConductorResult<ConductorState> {
        self.env.conn()?.with_reader(|txn| {
            let state = txn
                .query_row("SELECT blob FROM ConductorState WHERE id = 1", [], |row| {
                    row.get("blob")
                })
                .optional()?;
            let state = match state {
                Some(state) => from_blob(state)?,
                None => ConductorState::default(),
            };
            Ok(state)
        })
    }

    /// Update the internal state with a pure function mapping old state to new
    async fn update_state<F: Send>(&self, f: F) -> ConductorResult<ConductorState>
    where
        F: FnOnce(ConductorState) -> ConductorResult<ConductorState>,
    {
        let (state, _) = self.update_state_prime(|s| Ok((f(s)?, ()))).await?;
        Ok(state)
    }

    /// Update the internal state with a pure function mapping old state to new,
    /// which may also produce an output value which will be the output of
    /// this function
    async fn update_state_prime<F: Send, O>(&self, f: F) -> ConductorResult<(ConductorState, O)>
    where
        F: FnOnce(ConductorState) -> ConductorResult<(ConductorState, O)>,
    {
        self.check_running()?;
        let mut guard = self.env.conn()?;
        let output = guard.with_commit(|txn| {
            let state = txn
                .query_row("SELECT blob FROM ConductorState WHERE id = 1", [], |row| {
                    row.get("blob")
                })
                .optional()?;
            let state = match state {
                Some(state) => from_blob(state)?,
                None => ConductorState::default(),
            };
            let (new_state, output) = f(state)?;
            mutations::insert_conductor_state(txn, (&new_state).try_into()?)?;
            Result::<_, ConductorError>::Ok((new_state, output))
        })?;
        Ok(output)
    }

    fn add_admin_port(&mut self, port: u16) {
        self.admin_websocket_ports.push(port);
    }

    /// Sends a JoinHandle to the TaskManager task to be managed
    async fn manage_task(&mut self, handle: ManagedTaskAdd) -> ConductorResult<()> {
        self.task_manager
            .as_ref()
            .expect("Task manager not initialized")
            .task_add_sender()
            .send(handle)
            .await
            .map_err(|e| ConductorError::SubmitTaskError(format!("{}", e)))
    }
}

mod builder {
    use super::*;
    use crate::conductor::dna_store::RealDnaStore;
    use crate::conductor::ConductorHandle;
    use holochain_sqlite::db::DbKind;
    #[cfg(any(test, feature = "test_utils"))]
    use holochain_state::test_utils::TestEnvs;

    /// A configurable Builder for Conductor and sometimes ConductorHandle
    #[derive(Default)]
    pub struct ConductorBuilder<DS = RealDnaStore> {
        /// The configuration
        pub config: ConductorConfig,
        /// The DnaStore (mockable)
        pub dna_store: DS,
        /// Optional keystore override
        pub keystore: Option<KeystoreSender>,
        #[cfg(any(test, feature = "test_utils"))]
        /// Optional state override (for testing)
        pub state: Option<ConductorState>,
        #[cfg(any(test, feature = "test_utils"))]
        /// Optional handle mock (for testing)
        pub mock_handle: Option<MockConductorHandleT>,
    }

    impl ConductorBuilder {
        /// Default ConductorBuilder
        pub fn new() -> Self {
            Self::default()
        }
    }

    impl ConductorBuilder<MockDnaStore> {
        /// ConductorBuilder using mocked DnaStore, for testing
        pub fn with_mock_dna_store(dna_store: MockDnaStore) -> ConductorBuilder<MockDnaStore> {
            Self {
                dna_store,
                ..Default::default()
            }
        }
    }

    impl<DS> ConductorBuilder<DS>
    where
        DS: DnaStore + 'static,
    {
        /// Set the ConductorConfig used to build this Conductor
        pub fn config(mut self, config: ConductorConfig) -> Self {
            self.config = config;
            self
        }

        /// Initialize a "production" Conductor
        pub async fn build(self) -> ConductorResult<ConductorHandle> {
            cfg_if::cfg_if! {
                // if mock_handle is specified, return that instead of
                // a real handle
                if #[cfg(test)] {
                    if let Some(handle) = self.mock_handle {
                        return Ok(Arc::new(handle));
                    }
                }
            }

            tracing::info!(?self.config);

            let keystore = if let Some(keystore) = self.keystore {
                keystore
            } else if self.config.use_dangerous_test_keystore {
                let keystore = spawn_test_keystore().await?;
                // pre-populate with our two fixture agent keypairs
                keystore
                    .generate_sign_keypair_from_pure_entropy()
                    .await
                    .unwrap();
                keystore
                    .generate_sign_keypair_from_pure_entropy()
                    .await
                    .unwrap();
                keystore
            } else {
                spawn_lair_keystore(self.config.keystore_path.as_deref()).await?
            };
            let env_path = self.config.environment_path.clone();

            let environment =
                EnvWrite::open(env_path.as_ref(), DbKind::Conductor, keystore.clone())?;

            let wasm_environment =
                EnvWrite::open(env_path.as_ref(), DbKind::Wasm, keystore.clone())?;

            let p2p_environment = EnvWrite::open(env_path.as_ref(), DbKind::P2p, keystore.clone())?;

            #[cfg(any(test, feature = "test_utils"))]
            let state = self.state;

            let Self {
                dna_store, config, ..
            } = self;

            let network_config = match &config.network {
                None => holochain_p2p::kitsune_p2p::KitsuneP2pConfig::default(),
                Some(config) => config.clone(),
            };
            let (cert_digest, cert, cert_priv_key) =
                keystore.get_or_create_first_tls_cert().await?;
            let tls_config =
                holochain_p2p::kitsune_p2p::dependencies::kitsune_p2p_proxy::TlsConfig {
                    cert,
                    cert_priv_key,
                    cert_digest,
                };
            let (holochain_p2p, p2p_evt) =
                holochain_p2p::spawn_holochain_p2p(network_config, tls_config).await?;

            let conductor = Conductor::new(
                environment,
                wasm_environment,
                p2p_environment,
                dna_store,
                keystore,
                env_path,
                holochain_p2p,
            )
            .await?;

            #[cfg(any(test, feature = "test_utils"))]
            let conductor = Self::update_fake_state(state, conductor).await?;

            Self::finish(conductor, config, p2p_evt).await
        }

        async fn finish(
            conductor: Conductor<DS>,
            conductor_config: ConductorConfig,
            p2p_evt: holochain_p2p::event::HolochainP2pEventReceiver,
        ) -> ConductorResult<ConductorHandle> {
            // Get data before handle
            let keystore = conductor.keystore.clone();
            let holochain_p2p = conductor.holochain_p2p.clone();

            // Create handle
            let handle: ConductorHandle = Arc::new(ConductorHandleImpl {
                conductor: RwLock::new(conductor),
                keystore,
                holochain_p2p,
            });

            let configs = conductor_config.admin_interfaces.unwrap_or_default();
            handle.clone().initialize_conductor(configs).await?;

            handle.load_dnas().await?;

            tokio::task::spawn(p2p_event_task(p2p_evt, handle.clone()));

            let cell_startup_errors = handle.clone().setup_cells().await?;

            // TODO: This should probably be emitted over the admin interface
            if !cell_startup_errors.is_empty() {
                error!(
                    msg = "Failed to create the following active apps",
                    ?cell_startup_errors
                );
            }

            handle.print_setup().await;

            Ok(handle)
        }

        /// Pass a test keystore in, to ensure that generated test agents
        /// are actually available for signing (especially for tryorama compat)
        pub fn with_keystore(mut self, keystore: KeystoreSender) -> Self {
            self.keystore = Some(keystore);
            self
        }

        #[cfg(any(test, feature = "test_utils"))]
        /// Sets some fake conductor state for tests
        pub fn fake_state(mut self, state: ConductorState) -> Self {
            self.state = Some(state);
            self
        }

        /// Pass a mock handle in, which will be returned regardless of whatever
        /// else happens to this builder
        #[cfg(any(test, feature = "test_utils"))]
        pub fn with_mock_handle(mut self, handle: MockConductorHandleT) -> Self {
            self.mock_handle = Some(handle);
            self
        }

        #[cfg(any(test, feature = "test_utils"))]
        async fn update_fake_state(
            state: Option<ConductorState>,
            conductor: Conductor<DS>,
        ) -> ConductorResult<Conductor<DS>> {
            if let Some(state) = state {
                conductor.update_state(move |_| Ok(state)).await?;
            }
            Ok(conductor)
        }

        /// Build a Conductor with a test environment
        #[cfg(any(test, feature = "test_utils"))]
        pub async fn test(self, envs: &TestEnvs) -> ConductorResult<ConductorHandle> {
            let keystore = envs.conductor().keystore().clone();

            let (holochain_p2p, p2p_evt) =
                holochain_p2p::spawn_holochain_p2p(self.config.network.clone().unwrap_or_default(), holochain_p2p::kitsune_p2p::dependencies::kitsune_p2p_proxy::TlsConfig::new_ephemeral().await.unwrap())
                    .await?;

            let conductor = Conductor::new(
                envs.conductor(),
                envs.wasm(),
                envs.p2p(),
                self.dna_store,
                keystore,
                envs.tempdir().path().to_path_buf().into(),
                holochain_p2p,
            )
            .await?;

            let conductor = Self::update_fake_state(self.state, conductor).await?;

            Self::finish(conductor, self.config, p2p_evt).await
        }
    }
}

#[instrument(skip(p2p_evt, handle))]
async fn p2p_event_task(
    p2p_evt: holochain_p2p::event::HolochainP2pEventReceiver,
    handle: ConductorHandle,
) {
    /// The number of events we allow to run in parallel before
    /// starting to await on the join handles.
    const NUM_PARALLEL_EVTS: usize = 100;
    p2p_evt
        .for_each_concurrent(NUM_PARALLEL_EVTS, |evt| {
            let handle = handle.clone();
            async move {
                let cell_id =
                    CellId::new(evt.dna_hash().clone(), evt.target_agent_as_ref().clone());
                if let Err(e) = handle.dispatch_holochain_p2p_event(&cell_id, evt).await {
                    tracing::error!(
                        message = "error dispatching network event",
                        error = ?e,
                    );
                }
            }
            .in_current_span()
        })
        .await;

    tracing::warn!("p2p_event_task has ended");
}

#[cfg(test)]
pub mod tests;<|MERGE_RESOLUTION|>--- conflicted
+++ resolved
@@ -42,13 +42,9 @@
 use crate::conductor::error::ConductorResult;
 use crate::conductor::handle::ConductorHandle;
 use crate::core::queue_consumer::InitialQueueTriggers;
-<<<<<<< HEAD
-=======
-use crate::core::workflow::integrate_dht_ops_workflow;
 use crate::{
     conductor::api::error::ConductorApiResult, core::ribosome::real_ribosome::RealRibosome,
 };
->>>>>>> 324dc902
 pub use builder::*;
 use futures::future;
 use futures::future::TryFutureExt;
@@ -67,12 +63,8 @@
 use holochain_state::source_chain;
 use holochain_types::prelude::*;
 use kitsune_p2p::agent_store::AgentInfoSigned;
-<<<<<<< HEAD
 use rusqlite::OptionalExtension;
-use std::collections::HashMap;
-=======
 use std::collections::{HashMap, HashSet};
->>>>>>> 324dc902
 use std::sync::Arc;
 use tokio::sync::RwLock;
 use tracing::*;
@@ -980,13 +972,6 @@
         root_env_dir: EnvironmentRootPath,
         holochain_p2p: holochain_p2p::HolochainP2pRef,
     ) -> ConductorResult<Self> {
-<<<<<<< HEAD
-        let (task_tx, task_manager_run_handle) = spawn_task_manager();
-        let task_manager_run_handle = Some(task_manager_run_handle);
-        let (stop_tx, _) = tokio::sync::broadcast::channel::<()>(1);
-=======
-        let db: SingleTable = env.get_table(TableName::ConductorState)?;
->>>>>>> 324dc902
         Ok(Self {
             env,
             wasm_env,
