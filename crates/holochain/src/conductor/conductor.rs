#![deny(missing_docs)]
//! A Conductor is a dynamically changing group of [Cell]s.
//!
//! A Conductor can be managed:
//! - externally, via a [AppInterfaceApi]
//! - from within a [Cell], via [CellConductorApi]
//!
//! In normal use cases, a single Holochain user runs a single Conductor in a single process.
//! However, there's no reason we can't have multiple Conductors in a single process, simulating multiple
//! users in a testing environment.
use super::{
    api::{CellConductorApi, CellConductorApiT, RealAdminInterfaceApi, RealAppInterfaceApi},
    config::{AdminInterfaceConfig, InterfaceDriver},
    dna_store::{DnaDefBuf, DnaStore, RealDnaStore},
    entry_def_store::{get_entry_defs, EntryDefBuf, EntryDefBufferKey},
    error::{ConductorError, CreateAppError},
    handle::ConductorHandleImpl,
    interface::{
        error::InterfaceResult,
        websocket::{
            spawn_admin_interface_task, spawn_app_interface_task, spawn_websocket_listener,
            SIGNAL_BUFFER_SIZE,
        },
        SignalBroadcaster,
    },
    manager::{
        keep_alive_task, spawn_task_manager, ManagedTaskAdd, ManagedTaskHandle,
        TaskManagerRunHandle,
    },
    p2p_store::all_agent_infos,
    p2p_store::get_single_agent_info,
    p2p_store::inject_agent_infos,
    paths::EnvironmentRootPath,
    state::{AppInterfaceId, ConductorState},
    CellError,
};
use crate::{
    conductor::{
        api::error::ConductorApiResult,
        cell::Cell,
        config::ConductorConfig,
        dna_store::MockDnaStore,
        error::ConductorResult,
        handle::ConductorHandle,
        p2p_store::{AgentKv, AgentKvKey},
    },
    core::{
        signal::Signal,
        state::{source_chain::SourceChainBuf, wasm::WasmBuf},
    },
};
pub use builder::*;
use fallible_iterator::FallibleIterator;
<<<<<<< HEAD
use futures::{
    future::{self, TryFutureExt},
    StreamExt,
};
=======
use futures::{future, future::TryFutureExt};
>>>>>>> c01fe95a
use holo_hash::DnaHash;
use holochain_keystore::{
    lair_keystore::spawn_lair_keystore, test_keystore::spawn_test_keystore, KeystoreSender,
    KeystoreSenderExt,
};
use holochain_state::{
    buffer::{BufferedStore, KvStore, KvStoreT},
    db,
    env::{EnvironmentKind, EnvironmentWrite, ReadManager},
    exports::SingleStore,
    fresh_reader,
    prelude::*,
};
use holochain_types::{
    app::{InstalledApp, InstalledAppId, InstalledCell, MembraneProof},
    cell::CellId,
    dna::{wasm::DnaWasmHashed, DnaFile},
};
use holochain_zome_types::entry_def::EntryDef;
use kitsune_p2p::agent_store::AgentInfoSigned;
use std::{
    collections::HashMap,
    convert::{TryFrom, TryInto},
    sync::Arc,
};
use tokio::sync::{mpsc, RwLock};
use tracing::*;

#[cfg(any(test, feature = "test_utils"))]
use super::handle::MockConductorHandleT;

/// Conductor-specific Cell state, this can probably be stored in a database.
/// Hypothesis: If nothing remains in this struct, then the Conductor state is
/// essentially immutable, and perhaps we just throw it out and make a new one
/// when we need to load new config, etc.
pub struct CellState {
    /// Whether or not we should call any methods on the cell
    _active: bool,
}

/// An [Cell] tracked by a Conductor, along with some [CellState]
struct CellItem<CA>
where
    CA: CellConductorApiT,
{
    cell: Cell<CA>,
    _state: CellState,
}

pub type StopBroadcaster = tokio::sync::broadcast::Sender<()>;
pub type StopReceiver = tokio::sync::broadcast::Receiver<()>;

/// A Conductor is a group of [Cell]s
pub struct Conductor<DS = RealDnaStore, CA = CellConductorApi>
where
    DS: DnaStore,
    CA: CellConductorApiT,
{
    /// The collection of cells associated with this Conductor
    cells: HashMap<CellId, CellItem<CA>>,

    /// The LMDB environment for persisting state related to this Conductor
    env: EnvironmentWrite,

    /// An LMDB environment for storing wasm
    wasm_env: EnvironmentWrite,

    /// The LMDB environment for storing AgentInfoSigned
    p2p_env: EnvironmentWrite,

    /// The database for persisting [ConductorState]
    state_db: ConductorStateDb,

    /// Set to true when `conductor.shutdown()` has been called, so that other
    /// tasks can check on the shutdown status
    shutting_down: bool,

    /// The admin websocket ports this conductor has open.
    /// This exists so that we can run tests and bind to port 0, and find out
    /// the dynamically allocated port later.
    admin_websocket_ports: Vec<u16>,

    /// Collection of signal broadcasters per app interface, keyed by id
    app_interface_signal_broadcasters:
        HashMap<AppInterfaceId, tokio::sync::broadcast::Sender<Signal>>,

    /// Channel on which to send info about tasks we want to manage
    managed_task_add_sender: mpsc::Sender<ManagedTaskAdd>,

    /// By sending on this channel,
    managed_task_stop_broadcaster: StopBroadcaster,

    /// The main task join handle to await on.
    /// The conductor is intended to live as long as this task does.
    task_manager_run_handle: Option<TaskManagerRunHandle>,

    /// Placeholder for what will be the real DNA/Wasm cache
    dna_store: DS,

    /// Access to private keys for signing and encryption.
    keystore: KeystoreSender,

    /// The root environment directory where all environments are created
    root_env_dir: EnvironmentRootPath,

    /// Handle to the network actor.
    holochain_p2p: holochain_p2p::HolochainP2pRef,
}

impl Conductor {
    /// Create a conductor builder
    pub fn builder() -> ConductorBuilder {
        ConductorBuilder::new()
    }
}

//-----------------------------------------------------------------------------
// Public methods
//-----------------------------------------------------------------------------
impl<DS> Conductor<DS>
where
    DS: DnaStore + 'static,
{
    /// Returns a port which is guaranteed to have a websocket listener with an Admin interface
    /// on it. Useful for specifying port 0 and letting the OS choose a free port.
    pub fn get_arbitrary_admin_websocket_port(&self) -> Option<u16> {
        self.admin_websocket_ports.get(0).copied()
    }
}

//-----------------------------------------------------------------------------
/// Methods used by the [ConductorHandle]
//-----------------------------------------------------------------------------
impl<DS> Conductor<DS>
where
    DS: DnaStore + 'static,
{
    pub(super) fn cell_by_id(&self, cell_id: &CellId) -> ConductorResult<&Cell> {
        let item = self
            .cells
            .get(cell_id)
            .ok_or_else(|| ConductorError::CellMissing(cell_id.clone()))?;
        Ok(&item.cell)
    }

    /// A gate to put at the top of public functions to ensure that work is not
    /// attempted after a shutdown has been issued
    pub(super) fn check_running(&self) -> ConductorResult<()> {
        if self.shutting_down {
            Err(ConductorError::ShuttingDown)
        } else {
            Ok(())
        }
    }

    pub(super) fn dna_store(&self) -> &DS {
        &self.dna_store
    }

    pub(super) fn dna_store_mut(&mut self) -> &mut DS {
        &mut self.dna_store
    }

    pub(super) fn shutdown(&mut self) {
        self.shutting_down = true;
        self.managed_task_stop_broadcaster
            .send(())
            .map(|_| ())
            .unwrap_or_else(|e| {
                error!(?e, "Couldn't broadcast stop signal to managed tasks!");
            })
    }

    pub(super) fn take_shutdown_handle(&mut self) -> Option<TaskManagerRunHandle> {
        self.task_manager_run_handle.take()
    }

    /// Spawn all admin interface tasks, register them with the TaskManager,
    /// and modify the conductor accordingly, based on the config passed in
    pub(super) async fn add_admin_interfaces_via_handle(
        &mut self,
        configs: Vec<AdminInterfaceConfig>,
        handle: ConductorHandle,
    ) -> ConductorResult<()>
    where
        DS: DnaStore + 'static,
    {
        let admin_api = RealAdminInterfaceApi::new(handle);
        let stop_tx = self.managed_task_stop_broadcaster.clone();

        // Closure to process each admin config item
        let spawn_from_config = |AdminInterfaceConfig { driver, .. }| {
            let admin_api = admin_api.clone();
            let stop_tx = stop_tx.clone();
            async move {
                match driver {
                    InterfaceDriver::Websocket { port } => {
                        let listener = spawn_websocket_listener(port).await?;
                        let port = listener.local_addr().port().unwrap_or(port);
                        let handle: ManagedTaskHandle = spawn_admin_interface_task(
                            listener,
                            admin_api.clone(),
                            stop_tx.subscribe(),
                        )?;
                        InterfaceResult::Ok((port, handle))
                    }
                }
            }
        };

        // spawn interface tasks, collect their JoinHandles,
        // panic on errors.
        let handles: Result<Vec<_>, _> =
            future::join_all(configs.into_iter().map(spawn_from_config))
                .await
                .into_iter()
                .collect();
        // Exit if the admin interfaces fail to be created
        let handles = handles.map_err(Box::new)?;

        {
            let mut ports = Vec::new();

            // First, register the keepalive task, to ensure the conductor doesn't shut down
            // in the absence of other "real" tasks
            self.manage_task(ManagedTaskAdd::dont_handle(tokio::spawn(keep_alive_task(
                stop_tx.subscribe(),
            ))))
            .await?;

            // Now that tasks are spawned, register them with the TaskManager
            for (port, handle) in handles {
                ports.push(port);
                self.manage_task(ManagedTaskAdd::new(
                    handle,
                    Box::new(|result| {
                        result.unwrap_or_else(|e| {
                            error!(error = &e as &dyn std::error::Error, "Interface died")
                        });
                        None
                    }),
                ))
                .await?
            }
            for p in ports {
                self.add_admin_port(p);
            }
        }
        Ok(())
    }

    pub(super) async fn add_app_interface_via_handle(
        &mut self,
        port: u16,
        handle: ConductorHandle,
    ) -> ConductorResult<u16> {
        let interface_id: AppInterfaceId = format!("interface-{}", port).into();
        let app_api = RealAppInterfaceApi::new(handle, interface_id.clone());
        // This receiver is thrown away because we can produce infinite new
        // receivers from the Sender
        let (signal_broadcaster, _r) = tokio::sync::broadcast::channel(SIGNAL_BUFFER_SIZE);
        let stop_rx = self.managed_task_stop_broadcaster.subscribe();
        let (port, task) =
            spawn_app_interface_task(port, app_api, signal_broadcaster.clone(), stop_rx)
                .await
                .map_err(Box::new)?;
        // TODO: RELIABILITY: Handle this task by restarting it if it fails and log the error
        self.manage_task(ManagedTaskAdd::dont_handle(task)).await?;
        self.app_interface_signal_broadcasters
            .insert(interface_id, signal_broadcaster);
        Ok(port)
    }

    pub(super) fn signal_broadcaster(&self) -> SignalBroadcaster {
        SignalBroadcaster::new(
            self.app_interface_signal_broadcasters
                .values()
                .cloned()
                .collect(),
        )
    }

    /// Perform Genesis on the source chains for each of the specified CellIds.
    ///
    /// If genesis fails for any cell, this entire function fails, and all other
    /// partial or complete successes are rolled back.
    pub(super) async fn genesis_cells(
        &self,
        cell_ids_with_proofs: Vec<(CellId, Option<MembraneProof>)>,
        conductor_handle: ConductorHandle,
    ) -> ConductorResult<()> {
        let root_env_dir = std::path::PathBuf::from(self.root_env_dir.clone());
        let keystore = self.keystore.clone();

        let cells_tasks = cell_ids_with_proofs.into_iter().map(|(cell_id, proof)| {
            let root_env_dir = root_env_dir.clone();
            let keystore = self.keystore.clone();
            let conductor_handle = conductor_handle.clone();
            let cell_id_inner = cell_id.clone();
            tokio::spawn(async move {
                let env = EnvironmentWrite::new(
                    &root_env_dir,
                    EnvironmentKind::Cell(cell_id_inner.clone()),
                    keystore.clone(),
                )?;
                Cell::genesis(cell_id_inner, conductor_handle, env, proof).await
            })
            .map_err(CellError::from)
            .and_then(|result| async move { result.map(|_| cell_id) })
        });
        let (success, errors): (Vec<_>, Vec<_>) = futures::future::join_all(cells_tasks)
            .await
            .into_iter()
            .partition(Result::is_ok);

        // unwrap safe because of the partition
        let success = success.into_iter().map(Result::unwrap);

        // If there were errors, cleanup and return the errors
        if !errors.is_empty() {
            for cell_id in success {
                let env = EnvironmentWrite::new(
                    &root_env_dir,
                    EnvironmentKind::Cell(cell_id),
                    keystore.clone(),
                )?;
                env.remove().await?;
            }

            // match needed to avoid Debug requirement on unwrap_err
            let errors = errors
                .into_iter()
                .map(|e| match e {
                    Err(e) => e,
                    Ok(_) => unreachable!("Safe because of the partition"),
                })
                .collect();

            Err(ConductorError::GenesisFailed { errors })
        } else {
            // No errors so return the cells
            Ok(())
        }
    }

    /// Create Cells for each CellId marked active in the ConductorState db
    pub(super) async fn create_active_app_cells(
        &self,
        conductor_handle: ConductorHandle,
    ) -> ConductorResult<Vec<Result<Vec<Cell>, CreateAppError>>> {
        // Only create the active apps
        let active_apps = self.get_state().await?.active_apps;

        // Data required to create apps
        let root_env_dir = self.root_env_dir.clone();
        let keystore = self.keystore.clone();

        // Closure for creating all cells in an app
        let tasks = active_apps.into_iter().map(
            move |(installed_app_id, cells): (InstalledAppId, Vec<InstalledCell>)| {
                let cell_ids = cells.into_iter().map(|c| c.into_id());
                // Clone data for async block
                let root_env_dir = std::path::PathBuf::from(root_env_dir.clone());
                let conductor_handle = conductor_handle.clone();
                let keystore = keystore.clone();

                // Task that creates the cells
                async move {
                    // Only create cells not already created
                    let cells_to_create = cell_ids
                        .filter(|cell_id| !self.cells.contains_key(cell_id))
                        .map(|cell_id| {
                            (
                                cell_id,
                                root_env_dir.clone(),
                                keystore.clone(),
                                conductor_handle.clone(),
                            )
                        });

                    use holochain_p2p::actor::HolochainP2pRefToCell;

                    // Create each cell
                    let cells_tasks = cells_to_create.map(
                        |(cell_id, dir, keystore, conductor_handle)| async move {
                            tracing::info!(?cell_id, "CREATE CELL");
                            let holochain_p2p_cell = self.holochain_p2p.to_cell(
                                cell_id.dna_hash().clone(),
                                cell_id.agent_pubkey().clone(),
                            );

                            let env = EnvironmentWrite::new_cell(
                                &dir,
                                cell_id.clone(),
                                keystore.clone(),
                            )?;
                            Cell::create(
                                cell_id.clone(),
                                conductor_handle.clone(),
                                env,
                                holochain_p2p_cell,
                                self.managed_task_add_sender.clone(),
                                self.managed_task_stop_broadcaster.clone(),
                            )
                            .await
                        },
                    );

                    // Join all the cell create tasks for this app
                    // and seperate any errors
                    let (success, errors): (Vec<_>, Vec<_>) =
                        futures::future::join_all(cells_tasks)
                            .await
                            .into_iter()
                            .partition(Result::is_ok);
                    // unwrap safe because of the partition
                    let success = success.into_iter().map(Result::unwrap);

                    // If there was errors, cleanup and return the errors
                    if !errors.is_empty() {
                        for cell in success {
                            // Error needs to capture which app failed
                            cell.destroy().await.map_err(|e| CreateAppError::Failed {
                                installed_app_id: installed_app_id.clone(),
                                errors: vec![e],
                            })?;
                        }
                        // match needed to avoid Debug requirement on unwrap_err
                        let errors = errors
                            .into_iter()
                            .map(|e| match e {
                                Err(e) => e,
                                Ok(_) => unreachable!("Safe because of the partition"),
                            })
                            .collect();
                        Err(CreateAppError::Failed {
                            installed_app_id,
                            errors,
                        })
                    } else {
                        // No errors so return the cells
                        Ok(success.collect())
                    }
                }
            },
        );

        // Join on all apps and return a list of
        // apps that had succelly created cells
        // and any apps that encounted errors
        Ok(futures::future::join_all(tasks).await)
    }

    /// Register an app inactive in the database
    pub(super) async fn add_inactive_app_to_db(
        &mut self,
        app: InstalledApp,
    ) -> ConductorResult<()> {
        trace!(?app);
        self.update_state(move |mut state| {
            debug!(?app);
            let is_active = state.active_apps.contains_key(&app.installed_app_id);
            let is_inactive = state
                .inactive_apps
                .insert(app.installed_app_id.clone(), app.cell_data)
                .is_some();
            if is_active || is_inactive {
                Err(ConductorError::AppAlreadyInstalled(app.installed_app_id))
            } else {
                Ok(state)
            }
        })
        .await?;
        Ok(())
    }

    /// Activate an app in the database
    pub(super) async fn activate_app_in_db(
        &mut self,
        installed_app_id: InstalledAppId,
    ) -> ConductorResult<()> {
        self.update_state(move |mut state| {
            let cell_data = state
                .inactive_apps
                .remove(&installed_app_id)
                .ok_or_else(|| ConductorError::AppNotInstalled(installed_app_id.clone()))?;
            state.active_apps.insert(installed_app_id, cell_data);
            Ok(state)
        })
        .await?;
        Ok(())
    }

    /// Deactivate an app in the database
    pub(super) async fn deactivate_app_in_db(
        &mut self,
        installed_app_id: InstalledAppId,
    ) -> ConductorResult<Vec<CellId>> {
        let state = self
            .update_state({
                let installed_app_id = installed_app_id.clone();
                move |mut state| {
                    let cell_ids = state
                        .active_apps
                        .remove(&installed_app_id)
                        .ok_or_else(|| ConductorError::AppNotActive(installed_app_id.clone()))?;
                    state.inactive_apps.insert(installed_app_id, cell_ids);
                    Ok(state)
                }
            })
            .await?;
        Ok(state
            .inactive_apps
            .get(&installed_app_id)
            .expect("This app was just put here")
            .clone()
            .into_iter()
            .map(|c| c.into_id())
            .collect())
    }

    /// Add fully constructed cells to the cell map in the Conductor
    pub(super) fn add_cells(&mut self, cells: Vec<Cell>) {
        for cell in cells {
            let cell_id = cell.id().clone();
            tracing::info!(?cell_id, "ADD CELL");
            self.cells.insert(
                cell_id,
                CellItem {
                    cell,
                    _state: CellState { _active: false },
                },
            );
        }
    }

    pub(super) fn initialize_cell_workflows(&mut self) {
        for cell in self.cells.values_mut() {
            cell.cell.initialize_workflows();
        }
    }

    pub(super) async fn load_wasms_into_dna_files(
        &self,
    ) -> ConductorResult<(
        impl IntoIterator<Item = (DnaHash, DnaFile)>,
        impl IntoIterator<Item = (EntryDefBufferKey, EntryDef)>,
    )> {
        let environ = &self.wasm_env;
        let wasm = environ.get_db(&*holochain_state::db::WASM)?;
        let dna_def_db = environ.get_db(&*holochain_state::db::DNA_DEF)?;
        let entry_def_db = environ.get_db(&*holochain_state::db::ENTRY_DEF)?;

        let wasm_buf = Arc::new(WasmBuf::new(environ.clone().into(), wasm)?);
        let dna_def_buf = DnaDefBuf::new(environ.clone().into(), dna_def_db)?;
        let entry_def_buf = EntryDefBuf::new(environ.clone().into(), entry_def_db)?;
        // Load out all dna defs
        let wasm_tasks = dna_def_buf
            .get_all()?
            .into_iter()
            .map(|dna_def| {
                // Load all wasms for each dna_def from the wasm db into memory
                let wasms = dna_def.zomes.clone().into_iter().map(|(zome_name, zome)| {
                    let wasm_buf = wasm_buf.clone();
                    async move {
                        wasm_buf
                            .get(&zome.wasm_hash(&zome_name)?)
                            .await?
                            .map(|hashed| hashed.into_content())
                            .ok_or(ConductorError::WasmMissing)
                    }
                });
                async move {
                    let wasms = futures::future::try_join_all(wasms).await?;
                    let dna_file = DnaFile::new(dna_def.into_content(), wasms).await?;
                    ConductorResult::Ok((dna_file.dna_hash().clone(), dna_file))
                }
            })
            // This needs to happen due to the environment not being Send
            .collect::<Vec<_>>();
        // try to join all the tasks and return the list of dna files
        let dnas = futures::future::try_join_all(wasm_tasks).await?;
        let defs = fresh_reader!(environ, |r| entry_def_buf.get_all(&r)?.collect::<Vec<_>>())?;
        Ok((dnas, defs))
    }

    /// Remove cells from the cell map in the Conductor
    pub(super) fn remove_cells(&mut self, cell_ids: Vec<CellId>) {
        for cell_id in cell_ids {
            self.cells.remove(&cell_id);
        }
    }

    pub(super) fn put_agent_info_signed(
        &self,
        agent_info_signed: kitsune_p2p::agent_store::AgentInfoSigned,
    ) -> ConductorResult<()> {
        let environ = self.p2p_env.clone();
        let p2p_kv = AgentKv::new(environ.clone().into())?;
        let env = environ.guard();
        Ok(env.with_commit(|writer| {
            p2p_kv.as_store_ref().put(
                writer,
                &(&agent_info_signed).try_into()?,
                &agent_info_signed,
            )
        })?)
    }

    pub(super) fn add_agent_infos(
        &self,
        agent_infos: Vec<AgentInfoSigned>,
    ) -> ConductorApiResult<()> {
        Ok(inject_agent_infos(self.p2p_env.clone(), agent_infos)?)
    }

    pub(super) fn get_agent_infos(
        &self,
        cell_id: Option<CellId>,
    ) -> ConductorApiResult<Vec<AgentInfoSigned>> {
        match cell_id {
            Some(c) => {
                let (d, a) = c.into_dna_and_agent();
                Ok(get_single_agent_info(self.p2p_env.clone().into(), d, a)?
                    .map(|a| vec![a])
                    .unwrap_or_default())
            }
            None => Ok(all_agent_infos(self.p2p_env.clone().into())?),
        }
    }

    pub(super) fn get_agent_info_signed(
        &self,
        kitsune_space: Arc<kitsune_p2p::KitsuneSpace>,
        kitsune_agent: Arc<kitsune_p2p::KitsuneAgent>,
    ) -> ConductorResult<Option<AgentInfoSigned>> {
        let environ = self.p2p_env.clone();

        let p2p_kv = AgentKv::new(environ.clone().into())?;
        let env = environ.guard();

        env.with_commit(|writer| {
            let res = p2p_kv
                .as_store_ref()
                .get(writer, &(&*kitsune_space, &*kitsune_agent).into())?;

            let res = match res {
                None => return Ok(None),
                Some(res) => res,
            };

            let info = kitsune_p2p::agent_store::AgentInfo::try_from(&res)?;
            let now: u64 = std::time::SystemTime::now()
                .duration_since(std::time::UNIX_EPOCH)
                .unwrap()
                .as_millis() as u64;

            if info.signed_at_ms() + info.expires_after_ms() <= now {
                p2p_kv
                    .as_store_ref()
                    .delete(writer, &(&*kitsune_space, &*kitsune_agent).into())?;
                return Ok(None);
            }

            Ok(Some(res))
        })
    }

    pub(super) fn query_agent_info_signed(
        &self,
        _kitsune_space: Arc<kitsune_p2p::KitsuneSpace>,
    ) -> ConductorResult<Vec<AgentInfoSigned>> {
        let environ = self.p2p_env.clone();

        let p2p_kv = AgentKv::new(environ.clone().into())?;
        let env = environ.guard();

        let mut out = Vec::new();
        env.with_commit(|writer| {
            let mut expired = Vec::new();

            {
                let mut iter = p2p_kv.as_store_ref().iter(writer)?;

                let now: u64 = std::time::SystemTime::now()
                    .duration_since(std::time::UNIX_EPOCH)
                    .unwrap()
                    .as_millis() as u64;

                loop {
                    match iter.next() {
                        Ok(Some((k, v))) => {
                            let info = kitsune_p2p::agent_store::AgentInfo::try_from(&v)?;
                            let expires = info.signed_at_ms().checked_add(info.expires_after_ms());
                            match expires {
                                Some(expires) if expires > now => out.push(v),
                                _ => expired.push(AgentKvKey::from(k)),
                            }
                        }
                        Ok(None) => break,
                        Err(e) => return Err(e.into()),
                    }
                }
            }

            if !expired.is_empty() {
                for exp in expired {
                    p2p_kv.as_store_ref().delete(writer, &exp)?;
                }
            }

            ConductorResult::Ok(())
        })?;

        Ok(out)
    }

    pub(super) async fn put_wasm(
        &self,
        dna: DnaFile,
    ) -> ConductorResult<Vec<(EntryDefBufferKey, EntryDef)>> {
        let environ = self.wasm_env.clone();
        let wasm = environ.get_db(&*holochain_state::db::WASM)?;
        let dna_def_db = environ.get_db(&*holochain_state::db::DNA_DEF)?;
        let entry_def_db = environ.get_db(&*holochain_state::db::ENTRY_DEF)?;

        let zome_defs = get_entry_defs(dna.clone())?;

        let mut entry_def_buf = EntryDefBuf::new(environ.clone().into(), entry_def_db)?;

        for (key, entry_def) in zome_defs.clone() {
            entry_def_buf.put(key, entry_def)?;
        }

        let mut wasm_buf = WasmBuf::new(environ.clone().into(), wasm)?;
        let mut dna_def_buf = DnaDefBuf::new(environ.clone().into(), dna_def_db)?;
        // TODO: PERF: This loop might be slow
        for (wasm_hash, dna_wasm) in dna.code().clone().into_iter() {
            if wasm_buf.get(&wasm_hash).await?.is_none() {
                wasm_buf.put(DnaWasmHashed::from_content(dna_wasm).await);
            }
        }
        if dna_def_buf.get(dna.dna_hash()).await?.is_none() {
            dna_def_buf.put(dna.dna_def().clone()).await?;
        }
        {
            let env = environ.guard();
            // write the wasm db
            env.with_commit(|writer| wasm_buf.flush_to_txn(writer))?;

            // write the dna_def db
            env.with_commit(|writer| dna_def_buf.flush_to_txn(writer))?;

            // write the entry_def db
            env.with_commit(|writer| entry_def_buf.flush_to_txn(writer))?;
        }
        Ok(zome_defs)
    }

    pub(super) async fn list_cell_ids(&self) -> ConductorResult<Vec<CellId>> {
        Ok(self.cells.keys().cloned().collect())
    }

    pub(super) async fn list_active_apps(&self) -> ConductorResult<Vec<InstalledAppId>> {
        let active_apps = self.get_state().await?.active_apps;
        Ok(active_apps.keys().cloned().collect())
    }

    pub(super) async fn dump_cell_state(&self, cell_id: &CellId) -> ConductorApiResult<String> {
        let cell = self.cell_by_id(cell_id)?;
        let arc = cell.env();
        let source_chain = SourceChainBuf::new(arc.clone().into())?;
        Ok(source_chain.dump_as_json().await?)
    }

    #[cfg(any(test, feature = "test_utils"))]
    pub(super) async fn get_state_from_handle(&self) -> ConductorResult<ConductorState> {
        self.get_state().await
    }

    #[cfg(any(test, feature = "test_utils"))]
    pub(super) fn get_p2p_env(&self) -> EnvironmentWrite {
        self.p2p_env.clone()
    }
}

//-----------------------------------------------------------------------------
// Private methods
//-----------------------------------------------------------------------------

impl<DS> Conductor<DS>
where
    DS: DnaStore + 'static,
{
    async fn new(
        env: EnvironmentWrite,
        wasm_env: EnvironmentWrite,
        p2p_env: EnvironmentWrite,
        dna_store: DS,
        keystore: KeystoreSender,
        root_env_dir: EnvironmentRootPath,
        holochain_p2p: holochain_p2p::HolochainP2pRef,
    ) -> ConductorResult<Self> {
        let db: SingleStore = env.get_db(&db::CONDUCTOR_STATE)?;
        let (task_tx, task_manager_run_handle) = spawn_task_manager();
        let task_manager_run_handle = Some(task_manager_run_handle);
        let (stop_tx, _) = tokio::sync::broadcast::channel::<()>(1);
        Ok(Self {
            env,
            wasm_env,
            p2p_env,
            state_db: KvStore::new(db),
            cells: HashMap::new(),
            shutting_down: false,
            app_interface_signal_broadcasters: HashMap::new(),
            managed_task_add_sender: task_tx,
            managed_task_stop_broadcaster: stop_tx,
            task_manager_run_handle,
            admin_websocket_ports: Vec::new(),
            dna_store,
            keystore,
            root_env_dir,
            holochain_p2p,
        })
    }

    pub(super) async fn get_state(&self) -> ConductorResult<ConductorState> {
        let guard = self.env.guard();
        let reader = guard.reader()?;
        Ok(self.state_db.get(&reader, &UnitDbKey)?.unwrap_or_default())
    }

    async fn update_state<F: Send>(&self, f: F) -> ConductorResult<ConductorState>
    where
        F: FnOnce(ConductorState) -> ConductorResult<ConductorState>,
    {
        self.check_running()?;
        let guard = self.env.guard();
        let new_state = guard.with_commit(|txn| {
            let state: ConductorState = self.state_db.get(txn, &UnitDbKey)?.unwrap_or_default();
            let new_state = f(state)?;
            self.state_db.put(txn, &UnitDbKey, &new_state)?;
            Result::<_, ConductorError>::Ok(new_state)
        })?;
        Ok(new_state)
    }

    fn add_admin_port(&mut self, port: u16) {
        self.admin_websocket_ports.push(port);
    }

    /// Sends a JoinHandle to the TaskManager task to be managed
    async fn manage_task(&mut self, handle: ManagedTaskAdd) -> ConductorResult<()> {
        self.managed_task_add_sender
            .send(handle)
            .await
            .map_err(|e| ConductorError::SubmitTaskError(format!("{}", e)))
    }
}

/// The database used to store ConductorState. It has only one key-value pair.
pub type ConductorStateDb = KvStore<UnitDbKey, ConductorState>;

mod builder {
    use super::*;
    use crate::conductor::{dna_store::RealDnaStore, ConductorHandle};
    use holochain_state::{env::EnvironmentKind, test_utils::TestEnvironments};

    /// A configurable Builder for Conductor and sometimes ConductorHandle
    #[derive(Default)]
    pub struct ConductorBuilder<DS = RealDnaStore> {
        config: ConductorConfig,
        dna_store: DS,
        keystore: Option<KeystoreSender>,
        #[cfg(any(test, feature = "test_utils"))]
        state: Option<ConductorState>,
        #[cfg(any(test, feature = "test_utils"))]
        mock_handle: Option<MockConductorHandleT>,
    }

    impl ConductorBuilder {
        /// Default ConductorBuilder
        pub fn new() -> Self {
            Self::default()
        }
    }

    impl ConductorBuilder<MockDnaStore> {
        /// ConductorBuilder using mocked DnaStore, for testing
        pub fn with_mock_dna_store(dna_store: MockDnaStore) -> ConductorBuilder<MockDnaStore> {
            Self {
                dna_store,
                ..Default::default()
            }
        }
    }

    impl<DS> ConductorBuilder<DS>
    where
        DS: DnaStore + 'static,
    {
        /// Set the ConductorConfig used to build this Conductor
        pub fn config(mut self, config: ConductorConfig) -> Self {
            self.config = config;
            self
        }

        /// Initialize a "production" Conductor
        pub async fn build(self) -> ConductorResult<ConductorHandle> {
            cfg_if::cfg_if! {
                // if mock_handle is specified, return that instead of
                // a real handle
                if #[cfg(test)] {
                    if let Some(handle) = self.mock_handle {
                        return Ok(Arc::new(handle));
                    }
                }
            }

            tracing::info!(?self.config);

            let keystore = if let Some(keystore) = self.keystore {
                keystore
            } else if self.config.use_dangerous_test_keystore {
                let keystore = spawn_test_keystore().await?;
                // pre-populate with our two fixture agent keypairs
                keystore
                    .generate_sign_keypair_from_pure_entropy()
                    .await
                    .unwrap();
                keystore
                    .generate_sign_keypair_from_pure_entropy()
                    .await
                    .unwrap();
                keystore
            } else {
                spawn_lair_keystore(self.config.keystore_path.as_deref()).await?
            };
            let env_path = self.config.environment_path.clone();

            let environment = EnvironmentWrite::new(
                env_path.as_ref(),
                EnvironmentKind::Conductor,
                keystore.clone(),
            )?;

            let wasm_environment =
                EnvironmentWrite::new(env_path.as_ref(), EnvironmentKind::Wasm, keystore.clone())?;

            let p2p_environment =
                EnvironmentWrite::new(env_path.as_ref(), EnvironmentKind::P2p, keystore.clone())?;

            #[cfg(any(test, feature = "test_utils"))]
            let state = self.state;

            let Self {
                dna_store, config, ..
            } = self;

            let network_config = match &config.network {
                None => holochain_p2p::kitsune_p2p::KitsuneP2pConfig::default(),
                Some(config) => config.clone(),
            };
            let (holochain_p2p, p2p_evt) =
                holochain_p2p::spawn_holochain_p2p(network_config).await?;

            let conductor = Conductor::new(
                environment,
                wasm_environment,
                p2p_environment,
                dna_store,
                keystore,
                env_path,
                holochain_p2p,
            )
            .await?;

            #[cfg(any(test, feature = "test_utils"))]
            let conductor = Self::update_fake_state(state, conductor).await?;

            Self::finish(conductor, config, p2p_evt).await
        }

        async fn finish(
            conductor: Conductor<DS>,
            conductor_config: ConductorConfig,
            p2p_evt: holochain_p2p::event::HolochainP2pEventReceiver,
        ) -> ConductorResult<ConductorHandle> {
            // Get data before handle
            let keystore = conductor.keystore.clone();
            let holochain_p2p = conductor.holochain_p2p.clone();

            // Create handle
            let handle: ConductorHandle = Arc::new(ConductorHandleImpl {
                conductor: RwLock::new(conductor),
                keystore,
                holochain_p2p,
            });

            handle.add_dnas().await?;

            tokio::task::spawn(p2p_event_task(p2p_evt, handle.clone()));

            let cell_startup_errors = handle.clone().setup_cells().await?;

            // TODO: This should probably be emitted over the admin interface
            if !cell_startup_errors.is_empty() {
                error!(
                    msg = "Failed to create the following active apps",
                    ?cell_startup_errors
                );
            }

            // Create admin interfaces
            if let Some(configs) = conductor_config.admin_interfaces {
                handle.clone().add_admin_interfaces(configs).await?;
            }

            Ok(handle)
        }

        /// Pass a test keystore in, to ensure that generated test agents
        /// are actually available for signing (especially for tryorama compat)
        pub fn with_keystore(mut self, keystore: KeystoreSender) -> Self {
            self.keystore = Some(keystore);
            self
        }

        #[cfg(any(test, feature = "test_utils"))]
        /// Sets some fake conductor state for tests
        pub fn fake_state(mut self, state: ConductorState) -> Self {
            self.state = Some(state);
            self
        }

        /// Pass a mock handle in, which will be returned regardless of whatever
        /// else happens to this builder
        #[cfg(any(test, feature = "test_utils"))]
        pub fn with_mock_handle(mut self, handle: MockConductorHandleT) -> Self {
            self.mock_handle = Some(handle);
            self
        }

        #[cfg(any(test, feature = "test_utils"))]
        async fn update_fake_state(
            state: Option<ConductorState>,
            conductor: Conductor<DS>,
        ) -> ConductorResult<Conductor<DS>> {
            if let Some(state) = state {
                conductor.update_state(move |_| Ok(state)).await?;
            }
            Ok(conductor)
        }

        /// Build a Conductor with a test environment
        pub async fn test(self, envs: &TestEnvironments) -> ConductorResult<ConductorHandle> {
            let keystore = envs.conductor().keystore();
            let (holochain_p2p, p2p_evt) =
                holochain_p2p::spawn_holochain_p2p(self.config.network.clone().unwrap_or_default())
                    .await?;
            let conductor = Conductor::new(
                envs.conductor(),
                envs.wasm(),
                envs.p2p(),
                self.dna_store,
                keystore,
                envs.tempdir().path().to_path_buf().into(),
                holochain_p2p,
            )
            .await?;

            #[cfg(any(test, feature = "test_utils"))]
            let conductor = Self::update_fake_state(self.state, conductor).await?;

            Self::finish(conductor, self.config, p2p_evt).await
        }
    }
}

#[instrument(skip(p2p_evt, handle))]
async fn p2p_event_task(
    p2p_evt: holochain_p2p::event::HolochainP2pEventReceiver,
    handle: ConductorHandle,
) {
    /// The number of events we allow to run in parallel before
    /// starting to await on the join handles.
    const NUM_PARALLEL_EVTS: usize = 100;
    p2p_evt
        .for_each_concurrent(NUM_PARALLEL_EVTS, |evt| {
            let handle = handle.clone();
            async move {
                let cell_id = CellId::new(evt.dna_hash().clone(), evt.as_to_agent().clone());
                if let Err(e) = handle.dispatch_holochain_p2p_event(&cell_id, evt).await {
                    tracing::error!(
                        message = "error dispatching network event",
                        error = ?e,
                    );
                }
            }
            .in_current_span()
        })
        .await;

    tracing::warn!("p2p_event_task has ended");
}

#[cfg(test)]
pub mod tests {
    use super::{Conductor, ConductorState, *};
    use crate::conductor::dna_store::MockDnaStore;
    use holochain_state::test_utils::test_environments;
    use holochain_types::test_utils::fake_cell_id;
    use matches::assert_matches;

    #[tokio::test(threaded_scheduler)]
    async fn can_update_state() {
        let envs = test_environments();
        let dna_store = MockDnaStore::new();
        let keystore = envs.conductor().keystore().clone();
        let holochain_p2p = holochain_p2p::stub_network().await;
        let conductor = Conductor::new(
            envs.conductor(),
            envs.wasm(),
            envs.p2p(),
            dna_store,
            keystore,
            envs.tempdir().path().to_path_buf().into(),
            holochain_p2p,
        )
        .await
        .unwrap();
        let state = conductor.get_state().await.unwrap();
        assert_eq!(state, ConductorState::default());

        let cell_id = fake_cell_id(1);
        let installed_cell = InstalledCell::new(cell_id.clone(), "handle".to_string());

        conductor
            .update_state(|mut state| {
                state
                    .inactive_apps
                    .insert("fake app".to_string(), vec![installed_cell]);
                Ok(state)
            })
            .await
            .unwrap();
        let state = conductor.get_state().await.unwrap();
        assert_eq!(
            state.inactive_apps.values().collect::<Vec<_>>()[0]
                .into_iter()
                .map(|c| c.as_id().clone())
                .collect::<Vec<_>>()
                .as_slice(),
            &[cell_id]
        );
    }

    /// App can't be installed if another app is already installed under the
    /// same InstalledAppId
    #[tokio::test(threaded_scheduler)]
    async fn app_ids_are_unique() {
        let environments = test_environments();
        let dna_store = MockDnaStore::new();
        let holochain_p2p = holochain_p2p::stub_network().await;
        let mut conductor = Conductor::new(
            environments.conductor(),
            environments.wasm(),
            environments.p2p(),
            dna_store,
            environments.keystore().clone(),
            environments.tempdir().path().to_path_buf().into(),
            holochain_p2p,
        )
        .await
        .unwrap();

        let cell_id = fake_cell_id(1);
        let installed_cell = InstalledCell::new(cell_id.clone(), "handle".to_string());
        let app = InstalledApp {
            installed_app_id: "id".to_string(),
            cell_data: vec![installed_cell],
        };

        conductor.add_inactive_app_to_db(app.clone()).await.unwrap();

        assert_matches!(
            conductor.add_inactive_app_to_db(app.clone()).await,
            Err(ConductorError::AppAlreadyInstalled(id))
            if id == "id".to_string()
        );

        //- it doesn't matter whether the app is active or inactive
        conductor
            .activate_app_in_db("id".to_string())
            .await
            .unwrap();

        assert_matches!(
            conductor.add_inactive_app_to_db(app.clone()).await,
            Err(ConductorError::AppAlreadyInstalled(id))
            if id == "id".to_string()
        );
    }

    #[tokio::test(threaded_scheduler)]
    async fn can_set_fake_state() {
        let envs = test_environments();
        let state = ConductorState::default();
        let conductor = ConductorBuilder::new()
            .fake_state(state.clone())
            .test(&envs)
            .await
            .unwrap();
        assert_eq!(state, conductor.get_state_from_handle().await.unwrap());
    }
}<|MERGE_RESOLUTION|>--- conflicted
+++ resolved
@@ -51,14 +51,10 @@
 };
 pub use builder::*;
 use fallible_iterator::FallibleIterator;
-<<<<<<< HEAD
 use futures::{
     future::{self, TryFutureExt},
     StreamExt,
 };
-=======
-use futures::{future, future::TryFutureExt};
->>>>>>> c01fe95a
 use holo_hash::DnaHash;
 use holochain_keystore::{
     lair_keystore::spawn_lair_keystore, test_keystore::spawn_test_keystore, KeystoreSender,
