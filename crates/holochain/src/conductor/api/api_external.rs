--- conflicted
+++ resolved
@@ -155,7 +155,6 @@
                     .await?;
                 Ok(AdminResponse::ListAgentPubKeys(pub_key_list))
             }
-<<<<<<< HEAD
             AttachAppInterface => {
                 let port = self
                     .conductor_handle
@@ -163,10 +162,7 @@
                     .await?;
                 Ok(AdminResponse::AppInterfaceAttached { port })
             }
-            AdminRequest::ActivateApps {
-=======
             AdminRequest::ActivateApp {
->>>>>>> 61dcd5e9
                 dna_hashes,
                 agent_key,
             } => {
