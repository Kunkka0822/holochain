--- conflicted
+++ resolved
@@ -1,7 +1,3 @@
-<<<<<<< HEAD
-use holochain_serialized_bytes::prelude::*;
-use holochain_wasmer_host::prelude::*;
-=======
 //! A Ribosome is a structure which knows how to execute hApp code.
 //!
 //! We have only one instance of this: [WasmRibosome]. The abstract trait exists
@@ -12,7 +8,6 @@
 // This allow is here because #[automock] automaticaly creates a struct without
 // documentation, and there seems to be no way to add docs to it after the fact
 
->>>>>>> dee247f2
 use mockall::automock;
 use std::sync::Arc;
 use sx_types::{
@@ -24,6 +19,8 @@
 };
 use sx_zome_types::globals::ZomeGlobals;
 use sx_zome_types::*;
+use holochain_serialized_bytes::prelude::*;
+use holochain_wasmer_host::prelude::*;
 
 /// Represents a type which has not been decided upon yet
 pub enum Todo {}
