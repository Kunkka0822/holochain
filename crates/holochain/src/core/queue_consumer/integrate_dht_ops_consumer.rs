--- conflicted
+++ resolved
@@ -3,11 +3,6 @@
 use super::*;
 use crate::conductor::manager::ManagedTaskResult;
 use crate::core::workflow::integrate_dht_ops_workflow::integrate_dht_ops_workflow;
-<<<<<<< HEAD
-use crate::{conductor::manager::ManagedTaskResult, core::workflow::error::WorkflowResult};
-=======
-use crate::core::workflow::integrate_dht_ops_workflow::IntegrateDhtOpsWorkspace;
->>>>>>> 324dc902
 use tokio::task::JoinHandle;
 use tracing::*;
 
@@ -34,31 +29,12 @@
                 break;
             }
 
-<<<<<<< HEAD
-            holochain_sqlite::db::optimistic_retry_async("integrate_dht_ops_consumer", || async {
-                // Run the workflow
-                if let WorkComplete::Incomplete = integrate_dht_ops_workflow(
-                    env.clone(),
-                    trigger_sys.clone(),
-                    trigger_receipt.clone(),
-                )
-                .await?
-                {
-                    trigger_self.clone().trigger()
-                };
-                WorkflowResult::Ok(())
-            })
-=======
             // Run the workflow
-            let workspace = IntegrateDhtOpsWorkspace::new(env.clone().into())
-                .expect("Could not create Workspace");
             match integrate_dht_ops_workflow(
-                workspace,
-                env.clone().into(),
+                env.clone(),
                 trigger_sys.clone(),
                 trigger_receipt.clone(),
             )
->>>>>>> 324dc902
             .await
             {
                 Ok(WorkComplete::Incomplete) => trigger_self.trigger(),
