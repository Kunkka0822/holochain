//! The workflow and queue consumer for sys validation

use super::*;
use crate::core::workflow::sys_validation_workflow::sys_validation_workflow;
use crate::core::workflow::sys_validation_workflow::SysValidationWorkspace;
use crate::{conductor::manager::ManagedTaskResult, core::workflow::error::WorkflowResult};
use tokio::task::JoinHandle;
use tracing::*;

/// Spawn the QueueConsumer for SysValidation workflow
#[instrument(skip(
    env,
    conductor_handle,
    stop,
    trigger_app_validation,
    network,
    conductor_api
))]
pub fn spawn_sys_validation_consumer(
<<<<<<< HEAD
    env: EnvWrite,
=======
    env: EnvironmentWrite,
    conductor_handle: ConductorHandle,
>>>>>>> fb43ea00
    mut stop: sync::broadcast::Receiver<()>,
    trigger_app_validation: TriggerSender,
    network: HolochainP2pCell,
    conductor_api: impl CellConductorApiT + 'static,
) -> (TriggerSender, JoinHandle<ManagedTaskResult>) {
    let (tx, mut rx) = TriggerSender::new();
    let trigger_self = tx.clone();
    let handle = tokio::spawn(async move {
        loop {
            // Wait for next job
            if let Job::Shutdown = next_job_or_exit(&mut rx, &mut stop).await {
                tracing::warn!(
                    "Cell is shutting down: stopping sys_validation_workflow queue consumer."
                );
                break;
            }

<<<<<<< HEAD
            holochain_sqlite::db::optimistic_retry_async("sys_validation_consumer", || async {
                // Run the workflow
                let workspace = SysValidationWorkspace::new(env.clone().into())?;
                if let WorkComplete::Incomplete = sys_validation_workflow(
                    workspace,
                    env.clone().into(),
                    trigger_app_validation.clone(),
                    trigger_self.clone(),
                    network.clone(),
                    conductor_api.clone(),
                )
                .await?
                {
                    trigger_self.clone().trigger()
                };
                WorkflowResult::Ok(())
            })
            .await
            .expect("Too many consecutive errors. Shutting down loop. TODO: make Holochain crash");
=======
            // Run the workflow
            let workspace = SysValidationWorkspace::new(env.clone().into())
                .expect("Could not create Workspace");
            match sys_validation_workflow(
                workspace,
                env.clone().into(),
                &mut trigger_app_validation,
                trigger_self.clone(),
                network.clone(),
                conductor_api.clone(),
            )
            .await
            {
                Ok(WorkComplete::Incomplete) => trigger_self.trigger(),
                Err(err) => {
                    handle_workflow_error(
                        conductor_handle.clone(),
                        network.cell_id(),
                        err,
                        "sys_validation failure",
                    )
                    .await?
                }
                _ => (),
            };
>>>>>>> fb43ea00
        }
        Ok(())
    });
    (tx, handle)
}<|MERGE_RESOLUTION|>--- conflicted
+++ resolved
@@ -1,9 +1,9 @@
 //! The workflow and queue consumer for sys validation
 
 use super::*;
+use crate::conductor::manager::ManagedTaskResult;
 use crate::core::workflow::sys_validation_workflow::sys_validation_workflow;
 use crate::core::workflow::sys_validation_workflow::SysValidationWorkspace;
-use crate::{conductor::manager::ManagedTaskResult, core::workflow::error::WorkflowResult};
 use tokio::task::JoinHandle;
 use tracing::*;
 
@@ -17,19 +17,15 @@
     conductor_api
 ))]
 pub fn spawn_sys_validation_consumer(
-<<<<<<< HEAD
     env: EnvWrite,
-=======
-    env: EnvironmentWrite,
     conductor_handle: ConductorHandle,
->>>>>>> fb43ea00
     mut stop: sync::broadcast::Receiver<()>,
     trigger_app_validation: TriggerSender,
     network: HolochainP2pCell,
     conductor_api: impl CellConductorApiT + 'static,
 ) -> (TriggerSender, JoinHandle<ManagedTaskResult>) {
     let (tx, mut rx) = TriggerSender::new();
-    let trigger_self = tx.clone();
+    let mut trigger_self = tx.clone();
     let handle = tokio::spawn(async move {
         loop {
             // Wait for next job
@@ -40,34 +36,13 @@
                 break;
             }
 
-<<<<<<< HEAD
-            holochain_sqlite::db::optimistic_retry_async("sys_validation_consumer", || async {
-                // Run the workflow
-                let workspace = SysValidationWorkspace::new(env.clone().into())?;
-                if let WorkComplete::Incomplete = sys_validation_workflow(
-                    workspace,
-                    env.clone().into(),
-                    trigger_app_validation.clone(),
-                    trigger_self.clone(),
-                    network.clone(),
-                    conductor_api.clone(),
-                )
-                .await?
-                {
-                    trigger_self.clone().trigger()
-                };
-                WorkflowResult::Ok(())
-            })
-            .await
-            .expect("Too many consecutive errors. Shutting down loop. TODO: make Holochain crash");
-=======
             // Run the workflow
             let workspace = SysValidationWorkspace::new(env.clone().into())
                 .expect("Could not create Workspace");
             match sys_validation_workflow(
                 workspace,
                 env.clone().into(),
-                &mut trigger_app_validation,
+                trigger_app_validation.clone(),
                 trigger_self.clone(),
                 network.clone(),
                 conductor_api.clone(),
@@ -86,7 +61,6 @@
                 }
                 _ => (),
             };
->>>>>>> fb43ea00
         }
         Ok(())
     });
