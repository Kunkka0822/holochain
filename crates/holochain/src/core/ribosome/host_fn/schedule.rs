--- conflicted
+++ resolved
@@ -191,7 +191,6 @@
         // Rescheduling will allow bob catch up to alice.
         let _shedule: () = conductor.call(&bob, "schedule", ()).await;
 
-<<<<<<< HEAD
         tokio::time::sleep(std::time::Duration::from_millis(200)).await;
         let q2: Vec<Element> = conductor
             .call(
@@ -200,10 +199,6 @@
                 ()
             )
             .await;
-=======
-        tokio::time::sleep(std::time::Duration::from_millis(150)).await;
-        let q2: Vec<Element> = conductor.call(&bobbo, "query_tick", ()).await;
->>>>>>> 892e7630
         assert_eq!(q2.len(), 5);
 
         Ok(())
