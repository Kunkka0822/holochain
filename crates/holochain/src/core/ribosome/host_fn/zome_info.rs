use crate::core::ribosome::error::RibosomeResult;
use crate::core::ribosome::CallContext;
use crate::core::ribosome::RibosomeT;
use holochain_serialized_bytes::SerializedBytes;
use holochain_zome_types::zome_info::ZomeInfo;
use holochain_zome_types::ZomeInfoInput;
use holochain_zome_types::ZomeInfoOutput;
use std::convert::TryFrom;
use std::sync::Arc;

pub fn zome_info(
    ribosome: Arc<impl RibosomeT>,
    call_context: Arc<CallContext>,
    _input: ZomeInfoInput,
) -> RibosomeResult<ZomeInfoOutput> {
    Ok(ZomeInfoOutput::new(ZomeInfo {
        dna_name: ribosome.dna_file().dna().name.clone(),
        zome_name: call_context.zome_name.clone(),
        dna_hash: ribosome.dna_file().dna_hash().clone(), // @TODO
        properties: SerializedBytes::try_from(()).unwrap(), // @TODO
                                                          // @todo
                                                          // public_token: "".into(),                            // @TODO
    }))
}

#[cfg(test)]
#[cfg(feature = "slow_tests")]
pub mod test {

    use crate::fixt::ZomeCallHostAccessFixturator;
    use fixt::prelude::*;
<<<<<<< HEAD
=======

>>>>>>> f6510823
    use holochain_wasm_test_utils::TestWasm;
    use holochain_zome_types::ZomeInfoOutput;

    #[tokio::test(threaded_scheduler)]
    async fn invoke_import_zome_info_test() {
        let env = holochain_state::test_utils::test_cell_env();
        let dbs = env.dbs().await;
<<<<<<< HEAD

=======
>>>>>>> f6510823
        let mut workspace = crate::core::workflow::CallZomeWorkspace::new(env.clone().into(), &dbs)
            .await
            .unwrap();

        let (_g, raw_workspace) =
            crate::core::workflow::unsafe_call_zome_workspace::UnsafeCallZomeWorkspace::from_mut(
                &mut workspace,
            );

        let mut host_access = fixt!(ZomeCallHostAccess);
        host_access.workspace = raw_workspace;
        let zome_info: ZomeInfoOutput =
            crate::call_test_ribosome!(host_access, TestWasm::ZomeInfo, "zome_info", ());
        assert_eq!(zome_info.inner_ref().dna_name, "test",);
    }
}<|MERGE_RESOLUTION|>--- conflicted
+++ resolved
@@ -29,10 +29,6 @@
 
     use crate::fixt::ZomeCallHostAccessFixturator;
     use fixt::prelude::*;
-<<<<<<< HEAD
-=======
-
->>>>>>> f6510823
     use holochain_wasm_test_utils::TestWasm;
     use holochain_zome_types::ZomeInfoOutput;
 
@@ -40,10 +36,6 @@
     async fn invoke_import_zome_info_test() {
         let env = holochain_state::test_utils::test_cell_env();
         let dbs = env.dbs().await;
-<<<<<<< HEAD
-
-=======
->>>>>>> f6510823
         let mut workspace = crate::core::workflow::CallZomeWorkspace::new(env.clone().into(), &dbs)
             .await
             .unwrap();
