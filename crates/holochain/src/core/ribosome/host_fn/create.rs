--- conflicted
+++ resolved
@@ -26,13 +26,9 @@
                 chain_top_ordering,
             } = input;
 
-<<<<<<< HEAD
-            let weight = todo!("weigh element");
-
-            // Countersigned entries have different header handling.
-=======
+            let weight = todo!("weigh record");
+
             // Countersigned entries have different action handling.
->>>>>>> 9a358513
             match entry {
                 Entry::CounterSign(_, _) => tokio_helper::block_forever_on(async move {
                     call_context
@@ -62,7 +58,7 @@
                         EntryDefLocation::CapClaim => EntryType::CapClaim,
                     };
 
-                    // build an action for the entry being committed
+                    // build a action for the entry being committed
                     let action_builder = builder::Create {
                         entry_type,
                         entry_hash,
@@ -80,11 +76,7 @@
                             .source_chain()
                             .as_ref()
                             .expect("Must have source chain if write_workspace access is given")
-<<<<<<< HEAD
-                            .put_weightless(header_builder, Some(entry), chain_top_ordering)
-=======
-                            .put(action_builder, Some(entry), chain_top_ordering)
->>>>>>> 9a358513
+                            .put_weightless(action_builder, Some(entry), chain_top_ordering)
                             .await
                             .map_err(|source_chain_error| -> RuntimeError {
                                 wasm_error!(WasmErrorInner::Host(source_chain_error.to_string()))
