/// A convenient composition of CasBufsepresenting source chain data.
///
/// Source chain data is split into three databases: one for headers, and two
/// for public and private entries. Specifying the private_entries DB in a
/// ChainCasBuf is optional, so that if it's not supplied, the ChainCasBuf
/// will not be able to access private data. This restriction is useful when
/// using the ChainCasBuf for caching non-authored data, or for situations where
/// it is known that private entries should be protected, such as when handling
/// a get_entry request from the network.
use crate::core::state::source_chain::{
    ChainElement, ChainInvalidReason, SignedHeaderHashed, SourceChainError, SourceChainResult,
};
use header::EntryVisibility;
use holo_hash::{Hashed, HeaderHash};
use holochain_state::{
    buffer::{BufferedStore, CasBuf},
    db::{
        GetDb, CACHE_CHAIN_ENTRIES, CACHE_CHAIN_HEADERS, PRIMARY_CHAIN_HEADERS,
        PRIMARY_CHAIN_PRIVATE_ENTRIES, PRIMARY_CHAIN_PUBLIC_ENTRIES,
    },
    error::{DatabaseError, DatabaseResult},
    exports::SingleStore,
    prelude::{Reader, Writer},
};
use holochain_types::{
    composite_hash::{EntryHash, HeaderAddress},
    entry::EntryHashed,
    header, Header,
};
use holochain_zome_types::entry::Entry;
use tracing::*;

/// A CasBuf with Entries for values
pub type EntryCas<'env> = CasBuf<'env, EntryHashed>;
/// A CasBuf with SignedHeaders for values
pub type HeaderCas<'env> = CasBuf<'env, SignedHeaderHashed>;

/// The representation of a chain CAS, using two or three DB references
pub struct ChainCasBuf<'env> {
    public_entries: EntryCas<'env>,
    private_entries: Option<EntryCas<'env>>,
    headers: HeaderCas<'env>,
}

impl<'env> ChainCasBuf<'env> {
    fn new(
        reader: &'env Reader<'env>,
        public_entries_store: SingleStore,
        private_entries_store: Option<SingleStore>,
        headers_store: SingleStore,
    ) -> DatabaseResult<Self> {
        let private_entries = if let Some(store) = private_entries_store {
            Some(CasBuf::new(reader, store)?)
        } else {
            None
        };
        Ok(Self {
            public_entries: CasBuf::new(reader, public_entries_store)?,
            private_entries,
            headers: CasBuf::new(reader, headers_store)?,
        })
    }

    /// Create a ChainCasBuf using the source chain databases.
    /// The `allow_private` argument allows you to specify whether private
    /// entries should be readable or writeable with this reference.
    pub fn primary(
        reader: &'env Reader<'env>,
        dbs: &impl GetDb,
        allow_private: bool,
    ) -> DatabaseResult<Self> {
        let headers = dbs.get_db(&*PRIMARY_CHAIN_HEADERS)?;
        let entries = dbs.get_db(&*PRIMARY_CHAIN_PUBLIC_ENTRIES)?;
        let private_entries = if allow_private {
            Some(dbs.get_db(&*PRIMARY_CHAIN_PRIVATE_ENTRIES)?)
        } else {
            None
        };
        Self::new(reader, entries, private_entries, headers)
    }

    /// Create a ChainCasBuf using the cache databases.
    /// There is no cache for private entries, so private entries are disallowed
    pub fn cache(reader: &'env Reader<'env>, dbs: &impl GetDb) -> DatabaseResult<Self> {
        let entries = dbs.get_db(&*CACHE_CHAIN_ENTRIES)?;
        let headers = dbs.get_db(&*CACHE_CHAIN_HEADERS)?;
        Self::new(reader, entries, None, headers)
    }

    /// Get an entry by its address
    ///
    /// First attempt to get from the public entry DB. If not present, and
    /// private DB access is specified, attempt to get as a private entry.
<<<<<<< HEAD
    pub fn get_entry(&self, entry_hash: &EntryHash) -> DatabaseResult<Option<Entry>> {
        match self.public_entries.get(&entry_hash.clone().into())? {
            Some(entry) => Ok(Some(entry)),
            None => {
                if let Some(ref db) = self.private_entries {
                    db.get(&entry_hash.clone().into())
=======
    pub async fn get_entry(&self, entry_hash: &EntryHash) -> DatabaseResult<Option<EntryHashed>> {
        match self.public_entries.get(entry_hash).await? {
            Some(entry) => Ok(Some(entry)),
            None => {
                if let Some(ref db) = (self).private_entries {
                    db.get(entry_hash).await
>>>>>>> 834e2626
                } else {
                    Ok(None)
                }
            }
        }
    }

<<<<<<< HEAD
    pub fn contains(&self, entry_hash: &EntryHash) -> DatabaseResult<bool> {
        self.get_entry(entry_hash).map(|e| e.is_some())
=======
    pub async fn contains(&self, entry_hash: &EntryHash) -> DatabaseResult<bool> {
        self.get_entry(entry_hash).await.map(|e| e.is_some())
>>>>>>> 834e2626
    }

    pub async fn get_header(
        &self,
        header_address: &HeaderAddress,
    ) -> DatabaseResult<Option<SignedHeaderHashed>> {
        Ok(self.headers.get(header_address).await?)
    }

    /// Get the Entry out of Header if it exists.
    ///
    /// If the header contains no entry data, return None
    /// If the header contains entry data:
    /// - if it is a public entry, but the entry cannot be found, return error
    /// - if it is a private entry and cannot be found, return error
    /// - if it is a private entry but the private DB is disabled, return None
    async fn get_entry_from_header(&self, header: &Header) -> SourceChainResult<Option<Entry>> {
        Ok(match header.entry_data() {
            None => None,
            Some((entry_hash, entry_type)) => {
                match entry_type.visibility() {
                    // if the header references an entry and the database is
                    // available, it better have been stored!
                    EntryVisibility::Public => {
                        Some(self.public_entries.get(entry_hash).await?.ok_or_else(|| {
                            SourceChainError::InvalidStructure(ChainInvalidReason::MissingData(
                                entry_hash.clone(),
                            ))
                        })?)
                    }
                    EntryVisibility::Private => {
                        if let Some(ref db) = self.private_entries {
                            Some(db.get(entry_hash).await?.ok_or_else(|| {
                                SourceChainError::InvalidStructure(ChainInvalidReason::MissingData(
                                    entry_hash.clone(),
                                ))
                            })?)
                        } else {
                            // If the private DB is disabled, just return None
                            None
                        }
                    }
                }
            }
        }
        .map(|e| e.into_content()))
    }

    /// given a header address return the full chain element for that address
    pub async fn get_element(
        &self,
        header_address: &HeaderAddress,
    ) -> SourceChainResult<Option<ChainElement>> {
        if let Some(signed_header) = self.get_header(header_address).await? {
            let maybe_entry = self.get_entry_from_header(signed_header.header()).await?;
            Ok(Some(ChainElement::new(signed_header, maybe_entry)))
        } else {
            Ok(None)
        }
    }

    /// Puts a signed header and optional entry onto the CAS.
    /// N.B. this code assumes that the header and entry have been validated
    pub fn put(
        &mut self,
        signed_header: SignedHeaderHashed,
        maybe_entry: Option<EntryHashed>,
    ) -> DatabaseResult<()> {
        if let Some(entry) = maybe_entry {
            if let Some((_, entry_type)) = signed_header.header().entry_data() {
                match entry_type.visibility() {
                    EntryVisibility::Public => self.public_entries.put(entry),
                    EntryVisibility::Private => {
                        if let Some(db) = self.private_entries.as_mut() {
                            db.put(entry);
                        } else {
                            error!("Attempted ChainCasBuf::put on a private entry with a disabled private DB: {}", entry.as_hash());
                        }
                    }
                }
            } else {
                unreachable!(
                    "Attempting to put an entry, but the header has no entry_type. Header hash: {}",
                    signed_header.header_address()
                );
            }
        }

        self.headers.put(signed_header);
        Ok(())
    }

    pub fn delete(&mut self, header_hash: HeaderHash, entry_hash: EntryHash) {
        self.headers.delete(header_hash);
        if let Some(db) = self.private_entries.as_mut() {
            db.delete(entry_hash.clone())
        }
        self.public_entries.delete(entry_hash);
    }

    pub fn headers(&self) -> &HeaderCas<'env> {
        &self.headers
    }

    pub fn public_entries(&self) -> &EntryCas<'env> {
        &self.public_entries
    }

    pub fn private_entries(&self) -> Option<&EntryCas<'env>> {
        self.private_entries.as_ref()
    }
}

impl<'env> BufferedStore<'env> for ChainCasBuf<'env> {
    type Error = DatabaseError;

    fn flush_to_txn(self, writer: &'env mut Writer) -> DatabaseResult<()> {
        self.public_entries.flush_to_txn(writer)?;
        if let Some(db) = self.private_entries {
            db.flush_to_txn(writer)?
        };
        self.headers.flush_to_txn(writer)?;
        Ok(())
    }
}

#[cfg(test)]
mod tests {

    use super::ChainCasBuf;
    use crate::test_utils::fake_unique_element;
    use holo_hash::*;
    use holochain_keystore::test_keystore::spawn_test_keystore;
    use holochain_keystore::AgentPubKeyExt;
    use holochain_state::{prelude::*, test_utils::test_cell_env};
    use holochain_types::header::EntryVisibility;

    #[tokio::test(threaded_scheduler)]
    async fn can_write_private_entry_when_enabled() -> anyhow::Result<()> {
        let keystore = spawn_test_keystore(Vec::new()).await?;
        let arc = test_cell_env();
        let env = arc.guard().await;

        let agent_key = AgentPubKey::new_from_pure_entropy(&keystore).await?;
        let (header_pub, entry_pub) =
            fake_unique_element(&keystore, agent_key.clone(), EntryVisibility::Public).await?;
        let (header_priv, entry_priv) =
            fake_unique_element(&keystore, agent_key.clone(), EntryVisibility::Private).await?;

        // write one public-entry header and one private-entry header
        env.with_commit(|txn| {
            let reader = env.reader()?;
            let mut store = ChainCasBuf::primary(&reader, &env, true)?;
            store.put(header_pub, Some(entry_pub.clone()))?;
            store.put(header_priv, Some(entry_priv.clone()))?;
            store.flush_to_txn(txn)
        })?;

        // Can retrieve both entries when private entries are enabled
        {
            let reader = env.reader()?;
            let store = ChainCasBuf::primary(&reader, &env, true)?;
            assert_eq!(
<<<<<<< HEAD
                store.get_entry(entry_pub.as_hash()),
                Ok(Some(entry_pub.as_content().clone()))
            );
            assert_eq!(
                store.get_entry(entry_priv.as_hash()),
                Ok(Some(entry_priv.as_content().clone()))
=======
                store.get_entry(entry_pub.as_hash()).await,
                Ok(Some(entry_pub.clone()))
            );
            assert_eq!(
                store.get_entry(entry_priv.as_hash()).await,
                Ok(Some(entry_priv.clone()))
>>>>>>> 834e2626
            );
        }

        // Cannot retrieve private entry when disabled
        {
            let reader = env.reader()?;
            let store = ChainCasBuf::primary(&reader, &env, false)?;
            assert_eq!(
<<<<<<< HEAD
                store.get_entry(entry_pub.as_hash()),
                Ok(Some(entry_pub.as_content().clone()))
            );
            assert_eq!(store.get_entry(entry_priv.as_hash()), Ok(None));
=======
                store.get_entry(entry_pub.as_hash()).await,
                Ok(Some(entry_pub.clone()))
            );
            assert_eq!(store.get_entry(entry_priv.as_hash()).await, Ok(None));
>>>>>>> 834e2626
        }

        Ok(())
    }

    #[tokio::test(threaded_scheduler)]
    async fn cannot_write_private_entry_when_disabled() -> anyhow::Result<()> {
        let keystore = spawn_test_keystore(Vec::new()).await?;
        let arc = test_cell_env();
        let env = arc.guard().await;

        let agent_key = AgentPubKey::new_from_pure_entropy(&keystore).await?;
        let (header_pub, entry_pub) =
            fake_unique_element(&keystore, agent_key.clone(), EntryVisibility::Public).await?;
        let (header_priv, entry_priv) =
            fake_unique_element(&keystore, agent_key.clone(), EntryVisibility::Private).await?;

        // write one public-entry header and one private-entry header (which will be a noop)
        env.with_commit(|txn| {
            let reader = env.reader()?;
            let mut store = ChainCasBuf::primary(&reader, &env, false)?;
            store.put(header_pub, Some(entry_pub.clone()))?;
            store.put(header_priv, Some(entry_priv.clone()))?;
            store.flush_to_txn(txn)
        })?;

        // Can retrieve both entries when private entries are enabled
        {
            let reader = env.reader()?;
            let store = ChainCasBuf::primary(&reader, &env, true)?;
            assert_eq!(
<<<<<<< HEAD
                store.get_entry(entry_pub.as_hash()),
                Ok(Some(entry_pub.as_content().clone()))
            );
            assert_eq!(store.get_entry(entry_priv.as_hash()), Ok(None));
=======
                store.get_entry(entry_pub.as_hash()).await,
                Ok(Some(entry_pub.clone()))
            );
            assert_eq!(store.get_entry(entry_priv.as_hash()).await, Ok(None));
>>>>>>> 834e2626
        }

        // Cannot retrieve private entry when disabled
        {
            let reader = env.reader()?;
            let store = ChainCasBuf::primary(&reader, &env, false)?;
            assert_eq!(
<<<<<<< HEAD
                store.get_entry(entry_pub.as_hash()),
                Ok(Some(entry_pub.as_content().clone()))
            );
            assert_eq!(store.get_entry(entry_priv.as_hash()), Ok(None));
=======
                store.get_entry(entry_pub.as_hash()).await,
                Ok(Some(entry_pub))
            );
            assert_eq!(store.get_entry(entry_priv.as_hash()).await, Ok(None));
>>>>>>> 834e2626
        }

        Ok(())
    }
}<|MERGE_RESOLUTION|>--- conflicted
+++ resolved
@@ -91,21 +91,12 @@
     ///
     /// First attempt to get from the public entry DB. If not present, and
     /// private DB access is specified, attempt to get as a private entry.
-<<<<<<< HEAD
-    pub fn get_entry(&self, entry_hash: &EntryHash) -> DatabaseResult<Option<Entry>> {
-        match self.public_entries.get(&entry_hash.clone().into())? {
-            Some(entry) => Ok(Some(entry)),
-            None => {
-                if let Some(ref db) = self.private_entries {
-                    db.get(&entry_hash.clone().into())
-=======
     pub async fn get_entry(&self, entry_hash: &EntryHash) -> DatabaseResult<Option<EntryHashed>> {
         match self.public_entries.get(entry_hash).await? {
             Some(entry) => Ok(Some(entry)),
             None => {
                 if let Some(ref db) = (self).private_entries {
                     db.get(entry_hash).await
->>>>>>> 834e2626
                 } else {
                     Ok(None)
                 }
@@ -113,13 +104,8 @@
         }
     }
 
-<<<<<<< HEAD
-    pub fn contains(&self, entry_hash: &EntryHash) -> DatabaseResult<bool> {
-        self.get_entry(entry_hash).map(|e| e.is_some())
-=======
     pub async fn contains(&self, entry_hash: &EntryHash) -> DatabaseResult<bool> {
         self.get_entry(entry_hash).await.map(|e| e.is_some())
->>>>>>> 834e2626
     }
 
     pub async fn get_header(
@@ -283,21 +269,12 @@
             let reader = env.reader()?;
             let store = ChainCasBuf::primary(&reader, &env, true)?;
             assert_eq!(
-<<<<<<< HEAD
-                store.get_entry(entry_pub.as_hash()),
-                Ok(Some(entry_pub.as_content().clone()))
-            );
-            assert_eq!(
-                store.get_entry(entry_priv.as_hash()),
-                Ok(Some(entry_priv.as_content().clone()))
-=======
                 store.get_entry(entry_pub.as_hash()).await,
                 Ok(Some(entry_pub.clone()))
             );
             assert_eq!(
                 store.get_entry(entry_priv.as_hash()).await,
                 Ok(Some(entry_priv.clone()))
->>>>>>> 834e2626
             );
         }
 
@@ -306,17 +283,10 @@
             let reader = env.reader()?;
             let store = ChainCasBuf::primary(&reader, &env, false)?;
             assert_eq!(
-<<<<<<< HEAD
-                store.get_entry(entry_pub.as_hash()),
-                Ok(Some(entry_pub.as_content().clone()))
-            );
-            assert_eq!(store.get_entry(entry_priv.as_hash()), Ok(None));
-=======
                 store.get_entry(entry_pub.as_hash()).await,
                 Ok(Some(entry_pub.clone()))
             );
             assert_eq!(store.get_entry(entry_priv.as_hash()).await, Ok(None));
->>>>>>> 834e2626
         }
 
         Ok(())
@@ -348,17 +318,10 @@
             let reader = env.reader()?;
             let store = ChainCasBuf::primary(&reader, &env, true)?;
             assert_eq!(
-<<<<<<< HEAD
-                store.get_entry(entry_pub.as_hash()),
-                Ok(Some(entry_pub.as_content().clone()))
-            );
-            assert_eq!(store.get_entry(entry_priv.as_hash()), Ok(None));
-=======
                 store.get_entry(entry_pub.as_hash()).await,
                 Ok(Some(entry_pub.clone()))
             );
             assert_eq!(store.get_entry(entry_priv.as_hash()).await, Ok(None));
->>>>>>> 834e2626
         }
 
         // Cannot retrieve private entry when disabled
@@ -366,17 +329,10 @@
             let reader = env.reader()?;
             let store = ChainCasBuf::primary(&reader, &env, false)?;
             assert_eq!(
-<<<<<<< HEAD
-                store.get_entry(entry_pub.as_hash()),
-                Ok(Some(entry_pub.as_content().clone()))
-            );
-            assert_eq!(store.get_entry(entry_priv.as_hash()), Ok(None));
-=======
                 store.get_entry(entry_pub.as_hash()).await,
                 Ok(Some(entry_pub))
             );
             assert_eq!(store.get_entry(entry_priv.as_hash()).await, Ok(None));
->>>>>>> 834e2626
         }
 
         Ok(())
