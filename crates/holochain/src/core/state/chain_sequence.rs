/// The BufferedStore for the Chain Sequence database
/// This database serves several purposes:
/// - enables fast forward iteration over the entire source chain
/// - knows what the chain head is, by accessing the last item's header address
/// - stores information about which headers were committed in the same transactional bundle
/// - stores info about whether each entry has undergone DHT op generation and publishing
///
/// When committing the ChainSequence db, a special step is taken to ensure source chain consistency.
/// If the chain head has moved since the db was created, committing the transaction fails with a special error type.
use crate::core::state::source_chain::{SourceChainError, SourceChainResult};
use holo_hash::HeaderHash;
use holochain_state::{
    buffer::{BufferedStore, KvIntBufFresh, KvIntStore},
    db::{GetDb, CHAIN_SEQUENCE},
    error::{DatabaseError, DatabaseResult},
    fresh_reader,
    prelude::*,
};
use serde::{Deserialize, Serialize};
use tracing::*;

/// A Value in the ChainSequence database.
#[derive(Clone, Debug, Serialize, Deserialize)]
pub struct ChainSequenceItem {
    header_address: HeaderHash,
    tx_seq: u32,
    dht_transforms_complete: bool,
}

type Store = KvIntBufFresh<ChainSequenceItem>;

/// A BufferedStore for interacting with the ChainSequence database
pub struct ChainSequenceBuf {
    buf: Store,
    next_index: u32,
    tx_seq: u32,
    current_head: Option<HeaderHash>,
    persisted_head: Option<HeaderHash>,
}

impl ChainSequenceBuf {
    /// Create a new instance
    pub async fn new(env: EnvironmentRead, dbs: &impl GetDb) -> DatabaseResult<Self> {
        let buf: Store = KvIntBufFresh::new(env.clone(), dbs.get_db(&*CHAIN_SEQUENCE)?);
        let (next_index, tx_seq, current_head) =
            fresh_reader!(env, |r| { Self::head_info(buf.store(), &r) })?;
        let persisted_head = current_head.clone();

        Ok(ChainSequenceBuf {
            buf,
            next_index,
            tx_seq,
            current_head,
            persisted_head,
        })
    }

    fn head_info<R: Readable>(
        store: &KvIntStore<ChainSequenceItem>,
        r: &R,
    ) -> DatabaseResult<(u32, u32, Option<HeaderHash>)> {
        let latest = store.iter(r)?.rev().next()?;
        debug!("{:?}", latest);
        DatabaseResult::Ok(
            latest
                .map(|(key, item)| {
                    (
                        // TODO: this is a bit ridiculous -- reevaluate whether the
                        //       IntKey is really needed (vs simple u32)
                        u32::from(IntKey::from_key_bytes_fallible(key)) + 1,
                        item.tx_seq + 1,
                        Some(item.header_address),
                    )
                })
                .unwrap_or((0, 0, None)),
        )
    }

    /// Get the chain head, AKA top chain header. None if the chain is empty.
    pub fn chain_head(&self) -> Option<&HeaderHash> {
        self.current_head.as_ref()
    }

    /// The length is just the next index
    pub fn len(&self) -> usize {
        self.next_index as usize
    }

    /// Get a header at an index
    pub async fn get(&self, i: u32) -> DatabaseResult<Option<HeaderHash>> {
        self.buf
            .get(&i.into())
            .await
            .map(|seq_item| seq_item.map(|si| si.header_address))
    }

    /// Add a header to the chain, setting all other values automatically.
    /// This is intentionally the only way to modify this database.
    #[instrument(skip(self))]
    pub fn put_header(&mut self, header_address: HeaderHash) -> DatabaseResult<()> {
        self.buf.put(
            self.next_index.into(),
            ChainSequenceItem {
                header_address: header_address.clone(),
                tx_seq: self.tx_seq,
                dht_transforms_complete: false,
            },
        )?;
        trace!(self.next_index);
        self.next_index += 1;
        self.current_head = Some(header_address);
        Ok(())
    }

    pub fn get_items_with_incomplete_dht_ops<'txn, R: Readable>(
        &self,
        r: &'txn R,
    ) -> SourceChainResult<
        Box<dyn FallibleIterator<Item = (u32, HeaderHash), Error = DatabaseError> + 'txn>,
    > {
        if !self.buf.is_scratch_fresh() {
            return Err(SourceChainError::ScratchNotFresh);
        }
        // TODO: PERF: Currently this checks every header but we could keep
        // a list of indices for only the headers which have been transformed.
        Ok(Box::new(self.buf.store().iter(r)?.filter_map(|(i, c)| {
            Ok(if !c.dht_transforms_complete {
                Some((IntKey::from_key_bytes_fallible(i).into(), c.header_address))
            } else {
                None
            })
        })))
    }

    pub async fn complete_dht_op(&mut self, i: u32) -> SourceChainResult<()> {
        if let Some(mut c) = self.buf.get(&i.into()).await? {
            c.dht_transforms_complete = true;
            self.buf.put(i.into(), c)?;
        }
        Ok(())
    }
}

impl BufferedStore for ChainSequenceBuf {
    type Error = SourceChainError;

    fn is_clean(&self) -> bool {
        self.buf.is_clean()
    }

    /// Commit to the source chain, performing an as-at check and returning a
    /// SourceChainError::HeadMoved error if the as-at check fails
    fn flush_to_txn(self, writer: &mut Writer) -> SourceChainResult<()> {
        if self.is_clean() {
            return Ok(());
        }
        let env = self.buf.env().clone();
        let db = env.get_db(&*CHAIN_SEQUENCE)?;
        let (_, _, persisted_head) = ChainSequenceBuf::head_info(&KvIntStore::new(db), writer)?;
        let (old, new) = (self.persisted_head, persisted_head);
        if old != new {
            Err(SourceChainError::HeadMoved(old, new))
        } else {
            Ok(self.buf.flush_to_txn(writer)?)
        }
    }
}

#[cfg(test)]
pub mod tests {

    use super::{BufferedStore, ChainSequenceBuf, SourceChainError};
    use crate::core::state::source_chain::SourceChainResult;
    use holo_hash::HeaderHash;
    use holochain_state::{
        env::{ReadManager, WriteManager},
        error::DatabaseResult,
        prelude::*,
        test_utils::test_cell_env,
    };
    use holochain_types::observability;
    use matches::assert_matches;

    #[tokio::test(threaded_scheduler)]
    async fn chain_sequence_scratch_awareness() -> DatabaseResult<()> {
        observability::test_run().ok();
        let arc = test_cell_env();
        let dbs = arc.dbs().await;
<<<<<<< HEAD

=======
>>>>>>> f6510823
        {
            let mut buf = ChainSequenceBuf::new(arc.clone().into(), &dbs).await?;
            assert_eq!(buf.chain_head(), None);
            buf.put_header(
                HeaderHash::from_raw_bytes(vec![
                    0, 0, 0, 0, 0, 0, 0, 0, 0, 0, 0, 0, 0, 0, 0, 0, 0, 0, 0, 0, 0, 0, 0, 0, 0, 0,
                    0, 0, 0, 0, 0, 0, 0, 0, 0, 0,
                ])
                .into(),
            )?;
            assert_eq!(
                buf.chain_head(),
                Some(
                    &HeaderHash::from_raw_bytes(vec![
                        0, 0, 0, 0, 0, 0, 0, 0, 0, 0, 0, 0, 0, 0, 0, 0, 0, 0, 0, 0, 0, 0, 0, 0, 0,
                        0, 0, 0, 0, 0, 0, 0, 0, 0, 0, 0
                    ])
                    .into()
                )
            );
            buf.put_header(
                HeaderHash::from_raw_bytes(vec![
                    0, 0, 0, 0, 0, 0, 0, 0, 0, 0, 0, 0, 0, 0, 0, 0, 0, 0, 0, 0, 0, 0, 0, 0, 0, 0,
                    0, 0, 0, 0, 0, 0, 0, 0, 0, 1,
                ])
                .into(),
            )?;
            assert_eq!(
                buf.chain_head(),
                Some(
                    &HeaderHash::from_raw_bytes(vec![
                        0, 0, 0, 0, 0, 0, 0, 0, 0, 0, 0, 0, 0, 0, 0, 0, 0, 0, 0, 0, 0, 0, 0, 0, 0,
                        0, 0, 0, 0, 0, 0, 0, 0, 0, 0, 1
                    ])
                    .into()
                )
            );
            buf.put_header(
                HeaderHash::from_raw_bytes(vec![
                    0, 0, 0, 0, 0, 0, 0, 0, 0, 0, 0, 0, 0, 0, 0, 0, 0, 0, 0, 0, 0, 0, 0, 0, 0, 0,
                    0, 0, 0, 0, 0, 0, 0, 0, 0, 2,
                ])
                .into(),
            )?;
            assert_eq!(
                buf.chain_head(),
                Some(
                    &HeaderHash::from_raw_bytes(vec![
                        0, 0, 0, 0, 0, 0, 0, 0, 0, 0, 0, 0, 0, 0, 0, 0, 0, 0, 0, 0, 0, 0, 0, 0, 0,
                        0, 0, 0, 0, 0, 0, 0, 0, 0, 0, 2
                    ])
                    .into()
                )
            );
            Ok(())
        }
    }

    #[tokio::test(threaded_scheduler)]
    async fn chain_sequence_functionality() -> SourceChainResult<()> {
        let arc = test_cell_env();
        let env = arc.guard().await;
        let dbs = arc.dbs().await;

        {
            let mut buf = ChainSequenceBuf::new(arc.clone().into(), &dbs).await?;
            buf.put_header(
                HeaderHash::from_raw_bytes(vec![
                    0, 0, 0, 0, 0, 0, 0, 0, 0, 0, 0, 0, 0, 0, 0, 0, 0, 0, 0, 0, 0, 0, 0, 0, 0, 0,
                    0, 0, 0, 0, 0, 0, 0, 0, 0, 0,
                ])
                .into(),
            )?;
            buf.put_header(
                HeaderHash::from_raw_bytes(vec![
                    0, 0, 0, 0, 0, 0, 0, 0, 0, 0, 0, 0, 0, 0, 0, 0, 0, 0, 0, 0, 0, 0, 0, 0, 0, 0,
                    0, 0, 0, 0, 0, 0, 0, 0, 0, 1,
                ])
                .into(),
            )?;
            assert_eq!(
                buf.chain_head(),
                Some(
                    &HeaderHash::from_raw_bytes(vec![
                        0, 0, 0, 0, 0, 0, 0, 0, 0, 0, 0, 0, 0, 0, 0, 0, 0, 0, 0, 0, 0, 0, 0, 0, 0,
                        0, 0, 0, 0, 0, 0, 0, 0, 0, 0, 1
                    ])
                    .into()
                )
            );
            buf.put_header(
                HeaderHash::from_raw_bytes(vec![
                    0, 0, 0, 0, 0, 0, 0, 0, 0, 0, 0, 0, 0, 0, 0, 0, 0, 0, 0, 0, 0, 0, 0, 0, 0, 0,
                    0, 0, 0, 0, 0, 0, 0, 0, 0, 2,
                ])
                .into(),
            )?;
            env.with_commit(|mut writer| buf.flush_to_txn(&mut writer))?;
        }

        let reader = env.reader()?;
        {
            let buf = ChainSequenceBuf::new(arc.clone().into(), &dbs).await?;
            assert_eq!(
                buf.chain_head(),
                Some(
                    &HeaderHash::from_raw_bytes(vec![
                        0, 0, 0, 0, 0, 0, 0, 0, 0, 0, 0, 0, 0, 0, 0, 0, 0, 0, 0, 0, 0, 0, 0, 0, 0,
                        0, 0, 0, 0, 0, 0, 0, 0, 0, 0, 2
                    ])
                    .into()
                )
            );
            let items: Vec<u32> = buf
                .buf
                .store()
                .iter(&reader)?
                .map(|(key, _)| Ok(IntKey::from_key_bytes_fallible(key).into()))
                .collect()?;
            assert_eq!(items, vec![0, 1, 2]);
        }

        {
            let mut buf = ChainSequenceBuf::new(arc.clone().into(), &dbs).await?;
            buf.put_header(
                HeaderHash::from_raw_bytes(vec![
                    0, 0, 0, 0, 0, 0, 0, 0, 0, 0, 0, 0, 0, 0, 0, 0, 0, 0, 0, 0, 0, 0, 0, 0, 0, 0,
                    0, 0, 0, 0, 0, 0, 0, 0, 0, 3,
                ])
                .into(),
            )?;
            buf.put_header(
                HeaderHash::from_raw_bytes(vec![
                    0, 0, 0, 0, 0, 0, 0, 0, 0, 0, 0, 0, 0, 0, 0, 0, 0, 0, 0, 0, 0, 0, 0, 0, 0, 0,
                    0, 0, 0, 0, 0, 0, 0, 0, 0, 4,
                ])
                .into(),
            )?;
            buf.put_header(
                HeaderHash::from_raw_bytes(vec![
                    0, 0, 0, 0, 0, 0, 0, 0, 0, 0, 0, 0, 0, 0, 0, 0, 0, 0, 0, 0, 0, 0, 0, 0, 0, 0,
                    0, 0, 0, 0, 0, 0, 0, 0, 0, 5,
                ])
                .into(),
            )?;
            env.with_commit(|mut writer| buf.flush_to_txn(&mut writer))?;
        }

        let reader = env.reader()?;
        {
            let buf = ChainSequenceBuf::new(arc.clone().into(), &dbs).await?;
            assert_eq!(
                buf.chain_head(),
                Some(
                    &HeaderHash::from_raw_bytes(vec![
                        0, 0, 0, 0, 0, 0, 0, 0, 0, 0, 0, 0, 0, 0, 0, 0, 0, 0, 0, 0, 0, 0, 0, 0, 0,
                        0, 0, 0, 0, 0, 0, 0, 0, 0, 0, 5
                    ])
                    .into()
                )
            );
            let items: Vec<u32> = buf
                .buf
                .store()
                .iter(&reader)?
                .map(|(_, i)| Ok(i.tx_seq))
                .collect()?;
            assert_eq!(items, vec![0, 0, 0, 1, 1, 1]);
        }

        Ok(())
    }

    #[tokio::test(threaded_scheduler)]
    async fn chain_sequence_head_moved() -> anyhow::Result<()> {
        let arc1 = test_cell_env();
        let arc2 = arc1.clone();
        let (tx1, rx1) = tokio::sync::oneshot::channel();
        let (tx2, rx2) = tokio::sync::oneshot::channel();

        let task1 = tokio::spawn(async move {
            let env = arc1.guard().await;
            let dbs = arc1.dbs().await;
<<<<<<< HEAD

=======
>>>>>>> f6510823
            let mut buf = ChainSequenceBuf::new(arc1.clone().into(), &dbs).await?;
            buf.put_header(
                HeaderHash::from_raw_bytes(vec![
                    0, 0, 0, 0, 0, 0, 0, 0, 0, 0, 0, 0, 0, 0, 0, 0, 0, 0, 0, 0, 0, 0, 0, 0, 0, 0,
                    0, 0, 0, 0, 0, 0, 0, 0, 0, 0,
                ])
                .into(),
            )?;
            buf.put_header(
                HeaderHash::from_raw_bytes(vec![
                    0, 0, 0, 0, 0, 0, 0, 0, 0, 0, 0, 0, 0, 0, 0, 0, 0, 0, 0, 0, 0, 0, 0, 0, 0, 0,
                    0, 0, 0, 0, 0, 0, 0, 0, 0, 1,
                ])
                .into(),
            )?;
            buf.put_header(
                HeaderHash::from_raw_bytes(vec![
                    0, 0, 0, 0, 0, 0, 0, 0, 0, 0, 0, 0, 0, 0, 0, 0, 0, 0, 0, 0, 0, 0, 0, 0, 0, 0,
                    0, 0, 0, 0, 0, 0, 0, 0, 0, 2,
                ])
                .into(),
            )?;

            // let the other task run and make a commit to the chain head,
            // which will cause this one to error out when it re-enters and tries to commit
            tx1.send(()).unwrap();
            rx2.await.unwrap();

            env.with_commit(|mut writer| buf.flush_to_txn(&mut writer))
        });

        let task2 = tokio::spawn(async move {
            rx1.await.unwrap();
            let env = arc2.guard().await;
            let dbs = arc2.dbs().await;
<<<<<<< HEAD

=======
>>>>>>> f6510823
            let mut buf = ChainSequenceBuf::new(arc2.clone().into(), &dbs).await?;
            buf.put_header(
                HeaderHash::from_raw_bytes(vec![
                    0, 0, 0, 0, 0, 0, 0, 0, 0, 0, 0, 0, 0, 0, 0, 0, 0, 0, 0, 0, 0, 0, 0, 0, 0, 0,
                    0, 0, 0, 0, 0, 0, 0, 0, 0, 3,
                ])
                .into(),
            )?;
            buf.put_header(
                HeaderHash::from_raw_bytes(vec![
                    0, 0, 0, 0, 0, 0, 0, 0, 0, 0, 0, 0, 0, 0, 0, 0, 0, 0, 0, 0, 0, 0, 0, 0, 0, 0,
                    0, 0, 0, 0, 0, 0, 0, 0, 0, 4,
                ])
                .into(),
            )?;
            buf.put_header(
                HeaderHash::from_raw_bytes(vec![
                    0, 0, 0, 0, 0, 0, 0, 0, 0, 0, 0, 0, 0, 0, 0, 0, 0, 0, 0, 0, 0, 0, 0, 0, 0, 0,
                    0, 0, 0, 0, 0, 0, 0, 0, 0, 5,
                ])
                .into(),
            )?;

            env.with_commit(|mut writer| buf.flush_to_txn(&mut writer))?;
            tx2.send(()).unwrap();
            Result::<_, SourceChainError>::Ok(())
        });

        let (result1, result2) = tokio::join!(task1, task2);

        let expected_hash = HeaderHash::from_raw_bytes(vec![
            0, 0, 0, 0, 0, 0, 0, 0, 0, 0, 0, 0, 0, 0, 0, 0, 0, 0, 0, 0, 0, 0, 0, 0, 0, 0, 0, 0, 0,
            0, 0, 0, 0, 0, 0, 5,
        ])
        .into();
        assert_matches!(
            result1.unwrap(),
            Err(SourceChainError::HeadMoved(
                None,
                Some(
                    hash
                )
            ))
            if hash == expected_hash
        );
        assert!(result2.unwrap().is_ok());

        Ok(())
    }
}<|MERGE_RESOLUTION|>--- conflicted
+++ resolved
@@ -186,10 +186,6 @@
         observability::test_run().ok();
         let arc = test_cell_env();
         let dbs = arc.dbs().await;
-<<<<<<< HEAD
-
-=======
->>>>>>> f6510823
         {
             let mut buf = ChainSequenceBuf::new(arc.clone().into(), &dbs).await?;
             assert_eq!(buf.chain_head(), None);
@@ -373,10 +369,6 @@
         let task1 = tokio::spawn(async move {
             let env = arc1.guard().await;
             let dbs = arc1.dbs().await;
-<<<<<<< HEAD
-
-=======
->>>>>>> f6510823
             let mut buf = ChainSequenceBuf::new(arc1.clone().into(), &dbs).await?;
             buf.put_header(
                 HeaderHash::from_raw_bytes(vec![
@@ -412,10 +404,6 @@
             rx1.await.unwrap();
             let env = arc2.guard().await;
             let dbs = arc2.dbs().await;
-<<<<<<< HEAD
-
-=======
->>>>>>> f6510823
             let mut buf = ChainSequenceBuf::new(arc2.clone().into(), &dbs).await?;
             buf.put_header(
                 HeaderHash::from_raw_bytes(vec![
