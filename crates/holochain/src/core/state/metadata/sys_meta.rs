--- conflicted
+++ resolved
@@ -110,14 +110,9 @@
     #[ignore]
     /// Test that a header can be redirected a single hop
     async fn test_redirect_header_one_hop() -> anyhow::Result<()> {
-<<<<<<< HEAD
-        let arc = test_cell_env();
-        let env = arc.guard();
-=======
-        let test_env = test_cell_env();
-        let arc = test_env.env();
-        let env = arc.guard().await;
->>>>>>> 028c5e04
+        let test_env = test_cell_env();
+        let arc = test_env.env();
+        let env = arc.guard();
         let mut fx = TestFixtures::new();
         {
             let mut buf = MetadataBuf::vault(arc.clone().into(), &env)?;
@@ -141,14 +136,9 @@
     #[ignore]
     /// Test that a header can be redirected three hops
     async fn test_redirect_header_three_hops() -> anyhow::Result<()> {
-<<<<<<< HEAD
-        let arc = test_cell_env();
-        let env = arc.guard();
-=======
-        let test_env = test_cell_env();
-        let arc = test_env.env();
-        let env = arc.guard().await;
->>>>>>> 028c5e04
+        let test_env = test_cell_env();
+        let arc = test_env.env();
+        let env = arc.guard();
         let mut fx = TestFixtures::new();
         {
             let mut buf = MetadataBuf::vault(arc.clone().into(), &env)?;
@@ -189,14 +179,9 @@
     #[ignore]
     /// Test that an entry can be redirected a single hop
     async fn test_redirect_entry_one_hop() -> anyhow::Result<()> {
-<<<<<<< HEAD
-        let arc = test_cell_env();
-        let env = arc.guard();
-=======
-        let test_env = test_cell_env();
-        let arc = test_env.env();
-        let env = arc.guard().await;
->>>>>>> 028c5e04
+        let test_env = test_cell_env();
+        let arc = test_env.env();
+        let env = arc.guard();
         let mut fx = TestFixtures::new();
         {
             let mut buf = MetadataBuf::vault(arc.clone().into(), &env)?;
@@ -228,14 +213,9 @@
     #[ignore]
     /// Test that an entry can be redirected three hops
     async fn test_redirect_entry_three_hops() -> anyhow::Result<()> {
-<<<<<<< HEAD
-        let arc = test_cell_env();
-        let env = arc.guard();
-=======
-        let test_env = test_cell_env();
-        let arc = test_env.env();
-        let env = arc.guard().await;
->>>>>>> 028c5e04
+        let test_env = test_cell_env();
+        let arc = test_env.env();
+        let env = arc.guard();
         let mut fx = TestFixtures::new();
         {
             let mut buf = MetadataBuf::vault(arc.clone().into(), &env)?;
@@ -282,14 +262,9 @@
     #[ignore]
     /// Test that a header can be redirected a single hop
     async fn test_redirect_header_and_entry() -> anyhow::Result<()> {
-<<<<<<< HEAD
-        let arc = test_cell_env();
-        let env = arc.guard();
-=======
-        let test_env = test_cell_env();
-        let arc = test_env.env();
-        let env = arc.guard().await;
->>>>>>> 028c5e04
+        let test_env = test_cell_env();
+        let arc = test_env.env();
+        let env = arc.guard();
         let mut fx = TestFixtures::new();
         {
             let mut buf = MetadataBuf::vault(arc.clone().into(), &env)?;
@@ -333,14 +308,9 @@
 
     #[tokio::test(threaded_scheduler)]
     async fn add_entry_get_headers() {
-<<<<<<< HEAD
-        let arc = test_cell_env();
-        let env = arc.guard();
-=======
-        let test_env = test_cell_env();
-        let arc = test_env.env();
-        let env = arc.guard().await;
->>>>>>> 028c5e04
+        let test_env = test_cell_env();
+        let arc = test_env.env();
+        let env = arc.guard();
         let mut fx = TestFixtures::new();
         let entry_hash = fx.entry_hash();
         let mut expected: Vec<TimedHeaderHash> = Vec::new();
@@ -386,14 +356,9 @@
 
     #[tokio::test(threaded_scheduler)]
     async fn add_entry_get_updates() {
-<<<<<<< HEAD
-        let arc = test_cell_env();
-        let env = arc.guard();
-=======
-        let test_env = test_cell_env();
-        let arc = test_env.env();
-        let env = arc.guard().await;
->>>>>>> 028c5e04
+        let test_env = test_cell_env();
+        let arc = test_env.env();
+        let env = arc.guard();
         let mut fx = TestFixtures::new();
         let original_entry_hash = fx.entry_hash();
         let original_header_hash = test_create(original_entry_hash.clone(), &mut fx)
@@ -447,14 +412,9 @@
 
     #[tokio::test(threaded_scheduler)]
     async fn add_entry_get_updates_header() {
-<<<<<<< HEAD
-        let arc = test_cell_env();
-        let env = arc.guard();
-=======
-        let test_env = test_cell_env();
-        let arc = test_env.env();
-        let env = arc.guard().await;
->>>>>>> 028c5e04
+        let test_env = test_cell_env();
+        let arc = test_env.env();
+        let env = arc.guard();
         let mut fx = TestFixtures::new();
         let original_entry_hash = fx.entry_hash();
         let original_header_hash = test_create(original_entry_hash.clone(), &mut fx)
@@ -508,14 +468,9 @@
 
     #[tokio::test(threaded_scheduler)]
     async fn add_entry_get_deletes() {
-<<<<<<< HEAD
-        let arc = test_cell_env();
-        let env = arc.guard();
-=======
-        let test_env = test_cell_env();
-        let arc = test_env.env();
-        let env = arc.guard().await;
->>>>>>> 028c5e04
+        let test_env = test_cell_env();
+        let arc = test_env.env();
+        let env = arc.guard();
         let mut fx = TestFixtures::new();
         let header_hash = fx.header_hash();
         let entry_hash = fx.entry_hash();
@@ -595,14 +550,9 @@
 
     #[tokio::test(threaded_scheduler)]
     async fn test_entry_dht_status() {
-<<<<<<< HEAD
-        let arc = test_cell_env();
-        let env = arc.guard();
-=======
-        let test_env = test_cell_env();
-        let arc = test_env.env();
-        let env = arc.guard().await;
->>>>>>> 028c5e04
+        let test_env = test_cell_env();
+        let arc = test_env.env();
+        let env = arc.guard();
         let mut fx = TestFixtures::new();
         let entry_hash = fx.entry_hash();
         let mut entry_creates = Vec::new();
@@ -738,14 +688,9 @@
 
     #[tokio::test(threaded_scheduler)]
     async fn test_entry_dht_status_one_less() {
-<<<<<<< HEAD
-        let arc = test_cell_env();
-        let env = arc.guard();
-=======
-        let test_env = test_cell_env();
-        let arc = test_env.env();
-        let env = arc.guard().await;
->>>>>>> 028c5e04
+        let test_env = test_cell_env();
+        let arc = test_env.env();
+        let env = arc.guard();
         let mut fx = TestFixtures::new();
         let entry_hash = fx.entry_hash();
         let mut entry_creates = Vec::new();
