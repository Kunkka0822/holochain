--- conflicted
+++ resolved
@@ -543,10 +543,6 @@
     async fn test_entry_dht_status() {
         let arc = test_cell_env();
         let env = arc.guard().await;
-<<<<<<< HEAD
-
-=======
->>>>>>> f6510823
         let mut fx = TestFixtures::new();
         let entry_hash = fx.entry_hash();
         let mut entry_creates = Vec::new();
