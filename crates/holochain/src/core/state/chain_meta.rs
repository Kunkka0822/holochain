#![allow(clippy::ptr_arg)]
<<<<<<< HEAD
use futures::{future::LocalBoxFuture, FutureExt};
=======
>>>>>>> 9de549fd
use holo_hash::HeaderHash;
use holochain_serialized_bytes::prelude::*;
use holochain_state::{
    buffer::KvvBuf,
    db::{CACHE_LINKS_META, CACHE_SYSTEM_META, PRIMARY_LINKS_META, PRIMARY_SYSTEM_META},
    error::{DatabaseError, DatabaseResult},
    prelude::*,
};
<<<<<<< HEAD
use holochain_types::{composite_hash::EntryHash, header::LinkAdd, shims::*, Header, HeaderHashed};
=======
use holochain_types::{
    composite_hash::EntryHash,
    header::{EntryDelete, EntryUpdate, LinkAdd},
    shims::*,
};
>>>>>>> 9de549fd
use mockall::mock;
use std::collections::{HashMap, HashSet};
use std::convert::TryInto;
use std::fmt::Debug;

mod sys_meta;
pub use sys_meta::*;

type Tag = String;

#[derive(Debug)]
pub enum EntryDhtStatus {
    Live,
    Dead,
    Pending,
    Rejected,
    Abandoned,
    Conflict,
    Withdrawn,
    Purged,
}

// TODO Add Op to value
// Adds have hash of LinkAdd
// And target
// Dels have hash of LinkAdd
#[derive(Debug, Hash, PartialEq, Eq, Clone, Serialize, Deserialize)]
enum Op {
    Add(HeaderHash, EntryHash),
    Remove(HeaderHash),
}

#[allow(dead_code)]
struct LinkKey<'a> {
    base: &'a EntryHash,
    tag: Tag,
}

impl<'a> LinkKey<'a> {
    fn to_key(&self) -> Vec<u8> {
        // Possibly FIXME if this expect is actually not true
        let sb: SerializedBytes = self
            .base
            .try_into()
            .expect("entry addresses don't have the unserialize problem");
        let mut vec: Vec<u8> = sb.bytes().to_vec();
        vec.extend_from_slice(self.tag.as_ref());
        vec
    }
}

/*
TODO impliment these types
AddLink:
Base: hash
Target: hash
Type: (maybe?)
Tag: string
Addlink_Time: timestamp
Addlink_Action: hash

RemoveLink:
Base:
Target:
Type:
Tag:
AddLink_Time: timestamp
AddLink_Action: hash
RemoveLink_Action: timestamp
RemoveLink_Action: hash
*/

pub trait ChainMetaBufT<'env, R = Reader<'env>>
where
    R: Readable,
{
    // Links
    /// Get all te links on this base that match the tag
    fn get_links<Tag>(&self, base: &EntryHash, tag: Tag) -> DatabaseResult<HashSet<EntryHash>>
    where
        Tag: Into<String>;

    /// Add a link
    fn add_link<'a>(&'a mut self, link_add: LinkAdd) -> LocalBoxFuture<'a, DatabaseResult<()>>;

    fn add_update(&self, update: EntryUpdate) -> DatabaseResult<()>;
    fn add_delete(&self, delete: EntryDelete) -> DatabaseResult<()>;

    fn get_crud(&self, entry_hash: &EntryHash) -> DatabaseResult<EntryDhtStatus>;

    fn get_canonical_entry_hash(&self, entry_hash: EntryHash) -> DatabaseResult<EntryHash>;

    fn get_canonical_header_hash(&self, header_hash: HeaderHash) -> DatabaseResult<HeaderHash>;
}

pub struct ChainMetaBuf<'env, R = Reader<'env>>
where
    R: Readable,
{
    system_meta: KvvBuf<'env, Vec<u8>, SysMetaVal, R>,
    links_meta: KvvBuf<'env, Vec<u8>, Op, R>,
}

impl<'env, R> ChainMetaBuf<'env, R>
where
    R: Readable,
{
    pub(crate) fn new(
        reader: &'env R,
        system_meta: MultiStore,
        links_meta: MultiStore,
    ) -> DatabaseResult<Self> {
        Ok(Self {
            system_meta: KvvBuf::new(reader, system_meta)?,
            links_meta: KvvBuf::new(reader, links_meta)?,
        })
    }
    pub fn primary(reader: &'env R, dbs: &impl GetDb) -> DatabaseResult<Self> {
        let system_meta = dbs.get_db(&*PRIMARY_SYSTEM_META)?;
        let links_meta = dbs.get_db(&*PRIMARY_LINKS_META)?;
        Self::new(reader, system_meta, links_meta)
    }

    pub fn cache(reader: &'env R, dbs: &impl GetDb) -> DatabaseResult<Self> {
        let system_meta = dbs.get_db(&*CACHE_SYSTEM_META)?;
        let links_meta = dbs.get_db(&*CACHE_LINKS_META)?;
        Self::new(reader, system_meta, links_meta)
    }
}

impl<'env, R> ChainMetaBufT<'env, R> for ChainMetaBuf<'env, R>
where
    R: Readable,
{
    // TODO find out whether we need link_type.
    fn get_links<Tag: Into<String>>(
        &self,
        base: &EntryHash,
        tag: Tag,
    ) -> DatabaseResult<HashSet<EntryHash>> {
        // TODO get removes
        // TODO get adds
        let key = LinkKey {
            base,
            tag: tag.into(),
        };
        let mut results = HashMap::new();
        let mut removes = vec![];
        self.links_meta
            .get(&key.to_key())?
            .map(|op| {
                op.map(|op| match op {
                    Op::Add(link_add_hash, entry) => {
                        results.insert(link_add_hash, entry);
                    }
                    Op::Remove(link_add_hash) => {
                        removes.push(link_add_hash);
                    }
                })
            })
            .collect::<Result<_, _>>()?;
        for link_add_hash in removes {
            results.remove(&link_add_hash);
        }
        Ok(results.into_iter().map(|(_, v)| v).collect())
    }

<<<<<<< HEAD
    // TODO: Figure out how to use this with MustFuture
    fn add_link<'a>(&'a mut self, link_add: LinkAdd) -> LocalBoxFuture<'a, DatabaseResult<()>> {
        let f = async move {
            let base = &link_add.base_address.clone();
            let target = link_add.target_address.clone();
            let tag = link_add.tag.clone();
            let link_add = HeaderHashed::with_data(Header::LinkAdd(link_add)).await?;
            let link_address: &HeaderHash = link_add.as_ref();
            let link_address = link_address.clone();
            let key = LinkKey { base, tag };

            self.links_meta
                .insert(key.to_key(), Op::Add(link_address, target));
            DatabaseResult::Ok(())
        };
        f.boxed_local()
=======
    fn add_link(&self, link: LinkAdd) -> DatabaseResult<()> {
        todo!()
>>>>>>> 9de549fd
    }

    fn add_update(&self, update: EntryUpdate) -> DatabaseResult<()> {
        todo!()
    }
    fn add_delete(&self, delete: EntryDelete) -> DatabaseResult<()> {
        todo!()
    }

    // TODO: remove
    fn get_crud(&self, entry_hash: &EntryHash) -> DatabaseResult<EntryDhtStatus> {
        unimplemented!()
    }

    fn get_canonical_entry_hash(&self, entry_hash: EntryHash) -> DatabaseResult<EntryHash> {
        unimplemented!()
    }

    fn get_canonical_header_hash(&self, header_hash: HeaderHash) -> DatabaseResult<HeaderHash> {
        unimplemented!()
    }
}

mock! {
    pub ChainMetaBuf
    {
        fn get_links(&self, base: &EntryHash, tag: Tag) -> DatabaseResult<HashSet<EntryHash>>;
<<<<<<< HEAD
        fn add_link(&mut self, link: LinkAdd) -> DatabaseResult<()>;
        fn get_crud(&self, entry_hash: EntryHash) -> DatabaseResult<EntryDhtStatus>;
=======
        fn add_link(&self, link: LinkAdd) -> DatabaseResult<()>;
        fn add_update(&self, update: EntryUpdate) -> DatabaseResult<()>;
        fn add_delete(&self, delete: EntryDelete) -> DatabaseResult<()>;
        fn get_crud(&self, entry_hash: &EntryHash) -> DatabaseResult<EntryDhtStatus>;
        fn get_canonical_entry_hash(&self, entry_hash: EntryHash) -> DatabaseResult<EntryHash>;
        fn get_canonical_header_hash(&self, header_hash: HeaderHash) -> DatabaseResult<HeaderHash>;
>>>>>>> 9de549fd
    }
}

impl<'env, R> ChainMetaBufT<'env, R> for MockChainMetaBuf
where
    R: Readable,
{
    fn get_links<Tag: Into<String>>(
        &self,
        base: &EntryHash,
        tag: Tag,
    ) -> DatabaseResult<HashSet<EntryHash>> {
        self.get_links(base, tag.into())
    }

    fn get_canonical_entry_hash(&self, entry_hash: EntryHash) -> DatabaseResult<EntryHash> {
        self.get_canonical_entry_hash(entry_hash)
    }

    fn get_crud(&self, entry_hash: &EntryHash) -> DatabaseResult<EntryDhtStatus> {
        self.get_crud(entry_hash)
    }

<<<<<<< HEAD
    fn add_link<'a>(&'a mut self, link_add: LinkAdd) -> LocalBoxFuture<'a, DatabaseResult<()>> {
        async move { self.add_link(link_add) }.boxed_local()
=======
    fn get_canonical_header_hash(&self, header_hash: HeaderHash) -> DatabaseResult<HeaderHash> {
        self.get_canonical_header_hash(header_hash)
    }

    fn add_link(&self, link: LinkAdd) -> DatabaseResult<()> {
        self.add_link(link)
>>>>>>> 9de549fd
    }

    fn add_update(&self, update: EntryUpdate) -> DatabaseResult<()> {
        self.add_update(update)
    }
    fn add_delete(&self, delete: EntryDelete) -> DatabaseResult<()> {
        self.add_delete(delete)
    }
}

impl<'env, R: Readable> BufferedStore<'env> for ChainMetaBuf<'env, R> {
    type Error = DatabaseError;

    fn flush_to_txn(self, writer: &'env mut Writer) -> DatabaseResult<()> {
        self.system_meta.flush_to_txn(writer)?;
        self.links_meta.flush_to_txn(writer)?;
        Ok(())
    }
}

#[cfg(test)]
mod test {
    use super::*;
    use crate::fixt::EntryFixturator;
    use fixt::prelude::*;
    use holo_hash::{AgentPubKeyFixturator, HeaderHashFixturator};
    use holochain_state::{buffer::BufferedStore, test_utils::test_cell_env};
    use holochain_types::{EntryHashed, Timestamp};
    use maplit::hashset;

    #[tokio::test(threaded_scheduler)]
    async fn can_add_and_get_link() {
        let arc = test_cell_env();
        let env = arc.guard().await;

        // why the block_on here, when we're already in an async fn?
        let (base_hash, target_hash) = tokio_safe_block_on::tokio_safe_block_on(
            async {
                let mut entry_fix = EntryFixturator::new(Unpredictable);
                (
                    EntryHashed::with_data(entry_fix.next().unwrap())
                        .await
                        .unwrap(),
                    EntryHashed::with_data(entry_fix.next().unwrap())
                        .await
                        .unwrap(),
                )
            },
            std::time::Duration::from_secs(1),
        )
        .unwrap();

        let tag = StringFixturator::new(Unpredictable).next().unwrap();
        let base_address: &EntryHash = base_hash.as_ref();
        let target_address: &EntryHash = target_hash.as_ref();
        let add_link = LinkAdd {
            author: AgentPubKeyFixturator::new(Unpredictable).next().unwrap(),
            timestamp: Timestamp::now(),
            header_seq: 0,
            prev_header: HeaderHashFixturator::new(Unpredictable).next().unwrap(),
            base_address: base_address.clone(),
            target_address: target_address.clone(),
            tag: tag.clone(),
            link_type: SerializedBytesFixturator::new(Unpredictable)
                .next()
                .unwrap(),
        };

        env.with_reader(|reader| {
            let meta_buf = ChainMetaBuf::primary(&reader, &env).unwrap();
            assert!(meta_buf
                .get_links(base_hash.as_ref(), tag.clone())
                .unwrap()
                .is_empty());
            DatabaseResult::Ok(())
        })
        .unwrap();

        {
            let reader = env.reader().unwrap();
            let mut meta_buf = ChainMetaBuf::primary(&reader, &env).unwrap();
            {
                let _ = meta_buf.add_link(add_link).await;
            }
            env.with_commit(|writer| meta_buf.flush_to_txn(writer))
                .unwrap();
        }

        env.with_reader(|reader| {
            let meta_buf = ChainMetaBuf::primary(&reader, &env).unwrap();
            assert_eq!(
                meta_buf.get_links(base_hash.as_ref(), tag.clone()).unwrap(),
                hashset! {target_address.clone()}
            );
            DatabaseResult::Ok(())
        })
        .unwrap();
    }
}<|MERGE_RESOLUTION|>--- conflicted
+++ resolved
@@ -1,8 +1,5 @@
 #![allow(clippy::ptr_arg)]
-<<<<<<< HEAD
 use futures::{future::LocalBoxFuture, FutureExt};
-=======
->>>>>>> 9de549fd
 use holo_hash::HeaderHash;
 use holochain_serialized_bytes::prelude::*;
 use holochain_state::{
@@ -11,15 +8,8 @@
     error::{DatabaseError, DatabaseResult},
     prelude::*,
 };
-<<<<<<< HEAD
+use holochain_types::header::{EntryDelete, EntryUpdate};
 use holochain_types::{composite_hash::EntryHash, header::LinkAdd, shims::*, Header, HeaderHashed};
-=======
-use holochain_types::{
-    composite_hash::EntryHash,
-    header::{EntryDelete, EntryUpdate, LinkAdd},
-    shims::*,
-};
->>>>>>> 9de549fd
 use mockall::mock;
 use std::collections::{HashMap, HashSet};
 use std::convert::TryInto;
@@ -187,7 +177,6 @@
         Ok(results.into_iter().map(|(_, v)| v).collect())
     }
 
-<<<<<<< HEAD
     // TODO: Figure out how to use this with MustFuture
     fn add_link<'a>(&'a mut self, link_add: LinkAdd) -> LocalBoxFuture<'a, DatabaseResult<()>> {
         let f = async move {
@@ -204,15 +193,12 @@
             DatabaseResult::Ok(())
         };
         f.boxed_local()
-=======
-    fn add_link(&self, link: LinkAdd) -> DatabaseResult<()> {
-        todo!()
->>>>>>> 9de549fd
     }
 
     fn add_update(&self, update: EntryUpdate) -> DatabaseResult<()> {
         todo!()
     }
+
     fn add_delete(&self, delete: EntryDelete) -> DatabaseResult<()> {
         todo!()
     }
@@ -235,17 +221,12 @@
     pub ChainMetaBuf
     {
         fn get_links(&self, base: &EntryHash, tag: Tag) -> DatabaseResult<HashSet<EntryHash>>;
-<<<<<<< HEAD
         fn add_link(&mut self, link: LinkAdd) -> DatabaseResult<()>;
-        fn get_crud(&self, entry_hash: EntryHash) -> DatabaseResult<EntryDhtStatus>;
-=======
-        fn add_link(&self, link: LinkAdd) -> DatabaseResult<()>;
         fn add_update(&self, update: EntryUpdate) -> DatabaseResult<()>;
         fn add_delete(&self, delete: EntryDelete) -> DatabaseResult<()>;
         fn get_crud(&self, entry_hash: &EntryHash) -> DatabaseResult<EntryDhtStatus>;
         fn get_canonical_entry_hash(&self, entry_hash: EntryHash) -> DatabaseResult<EntryHash>;
         fn get_canonical_header_hash(&self, header_hash: HeaderHash) -> DatabaseResult<HeaderHash>;
->>>>>>> 9de549fd
     }
 }
 
@@ -269,17 +250,12 @@
         self.get_crud(entry_hash)
     }
 
-<<<<<<< HEAD
+    fn get_canonical_header_hash(&self, header_hash: HeaderHash) -> DatabaseResult<HeaderHash> {
+        self.get_canonical_header_hash(header_hash)
+    }
+
     fn add_link<'a>(&'a mut self, link_add: LinkAdd) -> LocalBoxFuture<'a, DatabaseResult<()>> {
         async move { self.add_link(link_add) }.boxed_local()
-=======
-    fn get_canonical_header_hash(&self, header_hash: HeaderHash) -> DatabaseResult<HeaderHash> {
-        self.get_canonical_header_hash(header_hash)
-    }
-
-    fn add_link(&self, link: LinkAdd) -> DatabaseResult<()> {
-        self.add_link(link)
->>>>>>> 9de549fd
     }
 
     fn add_update(&self, update: EntryUpdate) -> DatabaseResult<()> {
