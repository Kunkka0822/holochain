//! A SourceChain is guaranteed to be initialized, i.e. it has gone through the CellGenesis workflow.
//! It has the same interface as its underlying SourceChainBuf, except that certain operations,
//! which would return Option in the SourceChainBuf, like getting the source chain head, or the AgentPubKey,
//! cannot fail, so the function return types reflect that.

use fallible_iterator::FallibleIterator;
use holo_hash::*;
use holochain_state::{
    buffer::BufferedStore, db::GetDb, error::DatabaseResult, fresh_reader, prelude::*,
};
use holochain_types::{prelude::*, EntryHashed};
use holochain_zome_types::{
    capability::{CapClaim, CapGrant, CapSecret},
    entry::{CapClaimEntry, CapGrantEntry, Entry},
    header::{builder, EntryType, HeaderBuilder, HeaderBuilderCommon, HeaderInner},
};
use shrinkwraprs::Shrinkwrap;

pub use error::*;
pub use source_chain_buffer::*;

mod error;
mod source_chain_buffer;

/// A wrapper around [SourceChainBuf] with the assumption that the source chain has been initialized,
/// i.e. has undergone Genesis.
#[derive(Shrinkwrap)]
#[shrinkwrap(mutable)]
pub struct SourceChain(pub SourceChainBuf);

impl SourceChain {
    pub async fn agent_pubkey(&self) -> SourceChainResult<AgentPubKey> {
        self.0
            .agent_pubkey()
            .await?
            .ok_or(SourceChainError::InvalidStructure(
                ChainInvalidReason::GenesisDataMissing,
            ))
    }

    pub fn chain_head(&self) -> SourceChainResult<&HeaderHash> {
        self.0.chain_head().ok_or(SourceChainError::ChainEmpty)
    }

    pub async fn new(env: EnvironmentRead, dbs: &impl GetDb) -> DatabaseResult<Self> {
        Ok(SourceChainBuf::new(env, dbs).await?.into())
    }

    pub async fn public_only(env: EnvironmentRead, dbs: &impl GetDb) -> DatabaseResult<Self> {
        Ok(SourceChainBuf::public_only(env, dbs).await?.into())
    }

    pub fn into_inner(self) -> SourceChainBuf {
        self.0
    }

    /// Add a Element to the source chain, using a HeaderBuilder
    pub async fn put<H: HeaderInner, B: HeaderBuilder<H>>(
        &mut self,
        header_builder: B,
        maybe_entry: Option<Entry>,
    ) -> SourceChainResult<HeaderHash> {
        let common = HeaderBuilderCommon {
            author: self.agent_pubkey().await?,
            timestamp: Timestamp::now().into(),
            header_seq: self.len() as u32,
            prev_header: self.chain_head()?.to_owned(),
        };
        let header = header_builder.build(common).into();
        self.put_raw(header, maybe_entry).await
    }

    /// Add a CapGrantEntry to the source chain
    pub async fn put_cap_grant(
        &mut self,
        grant_entry: CapGrantEntry,
    ) -> SourceChainResult<HeaderHash> {
        let (entry, entry_hash) = EntryHashed::from_content(Entry::CapGrant(grant_entry))
            .await
            .into_inner();
        let header_builder = builder::EntryCreate {
            entry_type: EntryType::CapGrant,
            entry_hash,
        };
        self.put(header_builder, Some(entry)).await
    }

    /// Add a CapClaimEntry to the source chain
    pub async fn put_cap_claim(
        &mut self,
        claim_entry: CapClaimEntry,
    ) -> SourceChainResult<HeaderHash> {
        let (entry, entry_hash) = EntryHashed::from_content(Entry::CapClaim(claim_entry))
            .await
            .into_inner();
        let header_builder = builder::EntryCreate {
            entry_type: EntryType::CapClaim,
            entry_hash,
        };
        self.put(header_builder, Some(entry)).await
    }

    /// Fetch a CapGrant from the private entries.
    ///
    /// NB: [B-01676] the entry must be persisted for this to work. Once we have a
    /// proper capability index DB, OR a proper iterator that respects the
    /// scratch space, that will no longer be the case.
    pub async fn get_persisted_cap_grant_by_secret(
        &self,
        query: &CapSecret,
    ) -> SourceChainResult<Option<CapGrant>> {
        let hashes_n_grants: Vec<_> = fresh_reader!(self.env(), |r| {
            self
            .0
            .elements()
            .private_entries()
            .expect(
                "SourceChainBuf must have access to private entries in order to access CapGrants",
            )
            .iter_fail(&r)?
            .filter_map(|entry| {
                Ok(entry.as_cap_grant().and_then(|grant| {
                    grant.access().secret().and_then(|secret| {
                        if secret == query {
                            Some((entry.into_hash(), grant.clone()))
                        } else {
                            None
                        }
                    })
                }))
            })
            .collect()
        })?;

        let answer = if hashes_n_grants.len() == 0 {
            None
        } else if hashes_n_grants.len() == 1 {
            hashes_n_grants.first().map(|p| p.1.clone())
        } else {
            // FIXME[B-01676]: we SHOULD iterate through the chain now to find the most
            // recent grant with this secret, in case it was updated.
            // This will be handled in the future with an index, for simple
            // lookup by secret
            todo!("Find proper grant or implement capability index")
        };
        Ok(answer)
    }

    /// Fetch a CapClaim from the private entries.
    ///
    /// NB: [B-01676] the entry must be persisted for this to work. Once we have a
    /// proper capability index DB, OR a proper iterator that respects the
    /// scratch space, that will no longer be the case.
    pub async fn get_persisted_cap_claim_by_secret(
        &self,
        query: &CapSecret,
    ) -> SourceChainResult<Option<CapClaim>> {
        let hashes_n_claims: Vec<_> = fresh_reader!(self.env(), |r| {
            self
            .0
            .elements()
            .private_entries()
            .expect(
                "SourceChainBuf must have access to private entries in order to access CapClaims",
            )
            .iter_fail(&r)?
            .filter_map(|entry| {
                if let (Entry::CapClaim(claim), entry_hash) = entry.into_inner() {
                    Ok(Some((entry_hash, claim)))
                } else {
                    Ok(None)
                }
            })
            .filter(|(_entry_hash, claim)| Ok(claim.secret() == query))
            .collect()
        })?;

        let answer = if hashes_n_claims.len() == 0 {
            None
        } else if hashes_n_claims.len() == 1 {
            hashes_n_claims.first().map(|p| p.1.clone())
        } else {
            // FIXME[B-01676]: we SHOULD iterate through the chain now to find the most
            // recent claim with this secret, in case it was updated.
            // This will be handled in the future with an index, for simple
            // lookup by secret
            todo!("Find proper claim or implement capability index")
        };
        Ok(answer)
    }
}

impl From<SourceChainBuf> for SourceChain {
    fn from(buffer: SourceChainBuf) -> Self {
        Self(buffer)
    }
}

impl BufferedStore for SourceChain {
    type Error = SourceChainError;

    fn flush_to_txn(self, writer: &mut Writer) -> Result<(), Self::Error> {
        self.0.flush_to_txn(writer)?;
        Ok(())
    }
}

#[cfg(test)]
pub mod tests {

    use super::*;
<<<<<<< HEAD

=======
    use crate::fixt::*;
    use ::fixt::prelude::*;
    use holochain_state::prelude::*;
>>>>>>> 107dbca0
    use holochain_state::test_utils::test_cell_env;
    use holochain_types::test_utils::{fake_agent_pubkey_1, fake_dna_hash};
    use holochain_zome_types::capability::{CapAccess, ZomeCallCapGrant};
    use std::collections::HashSet;

    #[tokio::test(threaded_scheduler)]
    async fn test_get_cap_grant() -> SourceChainResult<()> {
        let arc = test_cell_env();
        let env = arc.guard().await;
        let access = CapAccess::from(CapSecretFixturator::new(Unpredictable).next().unwrap());
        let secret = access.secret().unwrap();
        let curry = CurryPayloadsFixturator::new(Empty).next().unwrap();
        let grant = ZomeCallCapGrant::new("tag".into(), access.clone(), HashSet::new(), curry);
        {
            let mut store = SourceChainBuf::new(arc.clone().into(), &env).await?;
            store
                .genesis(fake_dna_hash(1), fake_agent_pubkey_1(), None)
                .await?;
            env.with_commit(|writer| store.flush_to_txn(writer))?;
        }

        {
            let mut chain = SourceChain::new(arc.clone().into(), &env).await?;
            chain.put_cap_grant(grant.clone()).await?;

            // ideally the following would work, but it won't because currently
            // we can't get grants from the scratch space
            // this will be fixed once we add the capability index

            // assert_eq!(
            //     chain.get_persisted_cap_grant_by_secret(secret)?,
            //     Some(grant.clone().into())
            // );

            env.with_commit(|writer| chain.flush_to_txn(writer))?;
        }

        {
            let chain = SourceChain::new(arc.clone().into(), &env).await?;
            assert_eq!(
                chain.get_persisted_cap_grant_by_secret(secret).await?,
                Some(grant.into())
            );
        }

        Ok(())
    }

    #[tokio::test(threaded_scheduler)]
    async fn test_get_cap_claim() -> SourceChainResult<()> {
        let arc = test_cell_env();
        let env = arc.guard().await;
        let secret = CapSecretFixturator::new(Unpredictable).next().unwrap();
        let agent_pubkey = fake_agent_pubkey_1().into();
        let claim = CapClaim::new("tag".into(), agent_pubkey, secret.clone());
        {
            let mut store = SourceChainBuf::new(arc.clone().into(), &env).await?;
            store
                .genesis(fake_dna_hash(1), fake_agent_pubkey_1(), None)
                .await?;
            env.with_commit(|writer| store.flush_to_txn(writer))?;
        }

        {
            let mut chain = SourceChain::new(arc.clone().into(), &env).await?;
            chain.put_cap_claim(claim.clone()).await?;

            // ideally the following would work, but it won't because currently
            // we can't get claims from the scratch space
            // this will be fixed once we add the capability index

            // assert_eq!(
            //     chain.get_persisted_cap_claim_by_secret(&secret)?,
            //     Some(claim.clone())
            // );

            env.with_commit(|writer| chain.flush_to_txn(writer))?;
        }

        {
            let chain = SourceChain::new(arc.clone().into(), &env).await?;
            assert_eq!(
                chain.get_persisted_cap_claim_by_secret(&secret).await?,
                Some(claim)
            );
        }

        Ok(())
    }
}<|MERGE_RESOLUTION|>--- conflicted
+++ resolved
@@ -209,13 +209,8 @@
 pub mod tests {
 
     use super::*;
-<<<<<<< HEAD
-
-=======
     use crate::fixt::*;
     use ::fixt::prelude::*;
-    use holochain_state::prelude::*;
->>>>>>> 107dbca0
     use holochain_state::test_utils::test_cell_env;
     use holochain_types::test_utils::{fake_agent_pubkey_1, fake_dna_hash};
     use holochain_zome_types::capability::{CapAccess, ZomeCallCapGrant};
