--- conflicted
+++ resolved
@@ -39,12 +39,9 @@
     metadata::{Details, ElementDetails, EntryDetails},
     query::AgentActivity,
     query::ChainQueryFilter,
-<<<<<<< HEAD
+    query::ChainStatus,
     validate::RequiredValidationType,
-=======
-    query::ChainStatus,
     validate::ValidationStatus,
->>>>>>> a9027525
 };
 use std::collections::HashSet;
 use std::collections::{BTreeMap, BTreeSet};
@@ -1529,7 +1526,7 @@
         let hashes = Self::get_agent_activity_from_cache(agent, &range, cache_data, env)?;
         if hashes.len() == header_seq as usize {
             let mut elements = Vec::with_capacity(hashes.len());
-            for hash in hashes {
+            for (_, hash) in hashes {
                 match self.get_element_local_raw(&hash)? {
                     Some(el) => elements.push(el),
                     None => return Ok(None),
