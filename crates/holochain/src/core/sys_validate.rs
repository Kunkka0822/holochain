--- conflicted
+++ resolved
@@ -280,18 +280,11 @@
         .collect();
 
     let results: Vec<SysValidationResult<()>> = futures::future::join_all(tasks).await;
-<<<<<<< HEAD
-    results.into_iter().fold(Ok(()), |acc, result| match acc {
-        Ok(()) => result,
-        Err(_) => acc,
-    })
-=======
     let results: SysValidationResult<()> = results.into_iter().collect();
     match results {
         Ok(_) => Ok(()),
         Err(e) => Err(e),
     }
->>>>>>> eac8f347
 }
 
 /// Check that previous header makes sense
