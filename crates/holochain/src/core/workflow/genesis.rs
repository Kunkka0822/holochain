use super::{WorkflowEffects, WorkflowError, WorkflowResult};
use crate::{conductor::api::CellConductorApiT, core::state::workspace::GenesisWorkspace};
use holochain_types::{dna::DnaFile, entry::Entry, header, prelude::*, Header};

/// Initialize the source chain with the initial entries:
/// - Dna
/// - AgentId
/// - CapTokenGrant
///
/// FIXME: understand the details of actually getting the DNA
/// FIXME: creating entries in the config db
pub async fn genesis(
    mut workspace: GenesisWorkspace<'_>,
    api: impl CellConductorApiT,
    dna: DnaFile,
    agent_pubkey: AgentPubKey,
) -> WorkflowResult<GenesisWorkspace<'_>> {
    // TODO: this is a placeholder for a real DPKI request to show intent
    if api
        .dpki_request("is_agent_pubkey_valid".into(), agent_pubkey.to_string())
        .await?
        == "INVALID"
    {
        return Err(WorkflowError::AgentInvalid(agent_pubkey.clone()));
    }

    // create a DNA chain element and add it directly to the store
<<<<<<< HEAD
    let dna_header = ChainHeader::Dna(header::Dna {
        timestamp: Default::default(),
=======
    let dna_header = Header::Dna(header::Dna {
        timestamp: chrono::Utc::now().timestamp().into(),
>>>>>>> 61fdf62a
        author: agent_pubkey.clone(),
        hash: dna.dna_hash().clone(),
    });
    workspace.source_chain.put(dna_header.clone(), None).await?;

    // create a agent chain element and add it directly to the store
<<<<<<< HEAD
    let agent_header = ChainHeader::EntryCreate(header::EntryCreate {
        timestamp: Default::default(),
=======
    let agent_header = Header::EntryCreate(header::EntryCreate {
        timestamp: chrono::Utc::now().timestamp().into(),
>>>>>>> 61fdf62a
        author: agent_pubkey.clone(),
        prev_header: dna_header.hash().into(),
        entry_type: header::EntryType::AgentPubKey,
        entry_address: agent_pubkey.clone().into(),
    });
    workspace
        .source_chain
        .put(agent_header, Some(Entry::Agent(agent_pubkey)))
        .await?;

    Ok(WorkflowEffects {
        workspace,
        triggers: Default::default(),
        signals: Default::default(),
        callbacks: Default::default(),
    })
}

#[cfg(test)]
mod tests {

    use super::genesis;
    use crate::{
        conductor::api::MockCellConductorApi,
        core::{
            state::{
                source_chain::SourceChain,
                workspace::{GenesisWorkspace, Workspace},
            },
            workflow::WorkflowError,
        },
    };
    use fallible_iterator::FallibleIterator;
    use holochain_state::{env::*, test_utils::test_cell_env};
    use holochain_types::{
        header, observability,
        test_utils::{fake_agent_pubkey_1, fake_dna_file},
        Header,
    };

    #[tokio::test(threaded_scheduler)]
    async fn genesis_initializes_source_chain() -> Result<(), anyhow::Error> {
        observability::test_run()?;
        let arc = test_cell_env();
        let env = arc.guard().await;
        let dbs = arc.dbs().await?;
        let dna = fake_dna_file("a");
        let agent_pubkey = fake_agent_pubkey_1();

        {
            let reader = env.reader()?;
            let workspace = GenesisWorkspace::new(&reader, &dbs)?;
            let mut api = MockCellConductorApi::new();
            api.expect_sync_dpki_request()
                .returning(|_, _| Ok("mocked dpki request response".to_string()));
            let fx = genesis(workspace, api, dna, agent_pubkey.clone()).await?;
            let writer = env.writer()?;
            fx.workspace.commit_txn(writer)?;
        }

        env.with_reader(|reader| {
            let source_chain = SourceChain::new(&reader, &dbs)?;
            assert_eq!(source_chain.agent_pubkey()?, agent_pubkey);
            source_chain.chain_head().expect("chain head should be set");
            let hashes: Vec<_> = source_chain
                .iter_back()
                .map(|h| {
                    Ok(match h.header() {
                        Header::Dna(header::Dna { .. }) => "Dna",
                        Header::LinkAdd(header::LinkAdd { .. }) => "LinkAdd",
                        Header::LinkRemove(header::LinkRemove { .. }) => "LinkRemove",
                        Header::EntryDelete(header::EntryDelete { .. }) => "EntryDelete",
                        Header::ChainClose(header::ChainClose { .. }) => "ChainClose",
                        Header::ChainOpen(header::ChainOpen { .. }) => "ChainOpen",
                        Header::EntryCreate(header::EntryCreate { .. }) => "EntryCreate",
                        Header::EntryUpdate(header::EntryUpdate { .. }) => "EntryUpdate",
                    })
                })
                .collect()
                .unwrap();
            assert_eq!(hashes, vec!["EntryCreate", "Dna"]);
            Result::<_, WorkflowError>::Ok(())
        })?;
        Ok(())
    }
}

/* TODO: make doc-able

Called from:

 - Conductor upon first ACTIVATION of an installed DNA (trace: follow)



Parameters (expected types/structures):

- DNA hash to pull from path to file (or HCHC [FUTURE] )

- AgentID [SEEDLING] (already registered in DeepKey [LEAPFROG])

- Membrane Access Payload (optional invitation code / to validate agent join) [possible for LEAPFROG]



Data X (data & structure) from Store Y:

- Get DNA from HCHC by DNA hash

- or Get DNA from filesystem by filename



----

Functions / Workflows:

- check that agent key is valid [MOCKED dpki] (via real dpki [LEAPFROG])

- retrieve DNA from file path [in the future from HCHC]

- initialize lmdb environment and dbs, save to conductor runtime config.

- commit DNA entry (w/ special enum header with NULL  prev_header)

- commit CapToken Grant for author (agent key) (w/ normal header)



    fn commit_DNA

    fn produce_header



Examples / Tests / Acceptance Criteria:

- check hash of DNA =



----



Persisted X Changes to Store Y (data & structure):

- source chain HEAD 2 new headers

- CAS commit headers and genesis entries: DNA & Author Capabilities Grant (Agent Key)



- bootstrapped peers from attempt to publish key and join network



Spawned Tasks (don't wait for result -signals/log/tracing=follow):

- ZomeCall:init (for processing app initialization with bridges & networking)

- DHT transforms of genesis entries in CAS



Returned Results (type & structure):

- None
*/<|MERGE_RESOLUTION|>--- conflicted
+++ resolved
@@ -25,26 +25,16 @@
     }
 
     // create a DNA chain element and add it directly to the store
-<<<<<<< HEAD
-    let dna_header = ChainHeader::Dna(header::Dna {
+    let dna_header = Header::Dna(header::Dna {
         timestamp: Default::default(),
-=======
-    let dna_header = Header::Dna(header::Dna {
-        timestamp: chrono::Utc::now().timestamp().into(),
->>>>>>> 61fdf62a
         author: agent_pubkey.clone(),
         hash: dna.dna_hash().clone(),
     });
     workspace.source_chain.put(dna_header.clone(), None).await?;
 
     // create a agent chain element and add it directly to the store
-<<<<<<< HEAD
-    let agent_header = ChainHeader::EntryCreate(header::EntryCreate {
+    let agent_header = Header::EntryCreate(header::EntryCreate {
         timestamp: Default::default(),
-=======
-    let agent_header = Header::EntryCreate(header::EntryCreate {
-        timestamp: chrono::Utc::now().timestamp().into(),
->>>>>>> 61fdf62a
         author: agent_pubkey.clone(),
         prev_header: dna_header.hash().into(),
         entry_type: header::EntryType::AgentPubKey,
