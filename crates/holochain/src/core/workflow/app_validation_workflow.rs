//! The workflow and queue consumer for sys validation

use std::{collections::BinaryHeap, convert::TryInto, sync::Arc};

use super::{
    error::WorkflowError, error::WorkflowResult,
    produce_dht_ops_workflow::dht_op_light::light_to_op, CallZomeWorkspace, CallZomeWorkspaceLock,
};
use crate::{
    conductor::api::CellConductorApiT,
    conductor::entry_def_store::get_entry_def,
    core::ribosome::guest_callback::validate_link::ValidateCreateLinkInvocation,
    core::ribosome::guest_callback::validate_link::ValidateDeleteLinkInvocation,
    core::ribosome::guest_callback::validate_link::ValidateLinkHostAccess,
    core::ribosome::guest_callback::validate_link::ValidateLinkInvocation,
    core::ribosome::guest_callback::validate_link::ValidateLinkResult,
    core::ribosome::wasm_ribosome::WasmRibosome,
    core::ribosome::Invocation,
    core::ribosome::ZomesToInvoke,
    core::state::cascade::Cascade,
    core::{
        queue_consumer::{OneshotWriter, TriggerSender, WorkComplete},
        ribosome::guest_callback::validate::ValidateHostAccess,
        ribosome::guest_callback::validate::ValidateInvocation,
        ribosome::guest_callback::validate::ValidateResult,
        ribosome::RibosomeT,
        state::{
            cascade::DbPair,
            cascade::DbPairMut,
            dht_op_integration::{
                IntegratedDhtOpsStore, IntegrationLimboStore, IntegrationLimboValue,
            },
            element_buf::ElementBuf,
            metadata::MetadataBuf,
            validation_db::{ValidationLimboStatus, ValidationLimboStore, ValidationLimboValue},
            workspace::{Workspace, WorkspaceResult},
        },
        validation::DhtOpOrder,
        validation::OrderedOp,
    },
};
use error::AppValidationResult;
pub use error::*;
use fallible_iterator::FallibleIterator;
use holo_hash::DhtOpHash;
use holochain_p2p::{HolochainP2pCell, HolochainP2pCellT};
use holochain_state::{
    buffer::{BufferedStore, KvBufFresh},
    db::{INTEGRATED_DHT_OPS, INTEGRATION_LIMBO},
    fresh_reader,
    prelude::*,
};
use holochain_types::{
    dht_op::DhtOp, dna::zome::Zome, dna::DnaFile, test_utils::which_agent,
    validate::ValidationStatus, Entry, HeaderHashed, Timestamp,
};
use holochain_zome_types::{
    element::Element,
    element::SignedHeaderHashed,
    entry_def::EntryDef,
    entry_def::EntryDefId,
    header::AppEntryType,
    header::EntryType,
    header::{CreateLink, DeleteLink, ZomeId},
    validate::RequiredValidationType,
    validate::ValidationPackage,
    zome::ZomeName,
    Header,
};
use tracing::*;
pub use types::Outcome;

#[cfg(test)]
mod network_call_tests;
#[cfg(test)]
mod tests;

mod error;
mod types;

#[instrument(skip(workspace, writer, trigger_integration, conductor_api, network))]
pub async fn app_validation_workflow(
    mut workspace: AppValidationWorkspace,
    writer: OneshotWriter,
    trigger_integration: &mut TriggerSender,
    conductor_api: impl CellConductorApiT,
    network: HolochainP2pCell,
) -> WorkflowResult<WorkComplete> {
    let complete = app_validation_workflow_inner(&mut workspace, conductor_api, &network).await?;
    // --- END OF WORKFLOW, BEGIN FINISHER BOILERPLATE ---

    // commit the workspace
    writer.with_writer(|writer| Ok(workspace.flush_to_txn(writer)?))?;

    // trigger other workflows
    trigger_integration.trigger();

    Ok(complete)
}
async fn app_validation_workflow_inner(
    workspace: &mut AppValidationWorkspace,
    conductor_api: impl CellConductorApiT,
    network: &HolochainP2pCell,
) -> WorkflowResult<WorkComplete> {
    let env = workspace.validation_limbo.env().clone();

    // Drain the ops into a sorted binary heap
    let sorted_ops: BinaryHeap<OrderedOp<ValidationLimboValue>> = fresh_reader!(env, |r| {
        let validation_limbo = &mut workspace.validation_limbo;
        let element_pending = &workspace.element_pending;

        let sorted_ops: Result<BinaryHeap<OrderedOp<ValidationLimboValue>>, WorkflowError> =
            validation_limbo
                .drain_iter_filter(&r, |(_, vlv)| {
                    match vlv.status {
                        // We only want sys validated or awaiting app dependency ops
                        ValidationLimboStatus::SysValidated
                        | ValidationLimboStatus::AwaitingAppDeps(_) => Ok(true),
                        ValidationLimboStatus::Pending
                        | ValidationLimboStatus::AwaitingSysDeps(_) => Ok(false),
                    }
                })?
                .map_err(WorkflowError::from)
                .map(|vlv| {
                    // Sort the ops into a min-heap
                    let op = light_to_op(vlv.op.clone(), element_pending)?;

                    let hash = DhtOpHash::with_data_sync(&op);
                    let order = DhtOpOrder::from(&op);
                    let v = OrderedOp {
                        order,
                        hash,
                        op,
                        value: vlv,
                    };
                    // We want a min-heap
                    Ok(v)
                })
                .iterator()
                .collect();
        sorted_ops
    })?;

    // Validate all the ops
    for so in sorted_ops.into_sorted_vec() {
        let OrderedOp {
            hash,
            op,
            value: mut vlv,
            ..
        } = so;

        match &vlv.status {
            ValidationLimboStatus::AwaitingAppDeps(_) | ValidationLimboStatus::SysValidated => {
                // Validate this op
                let outcome = validate_op(op.clone(), &conductor_api, workspace, &network)
                    .await
                    // Get the outcome or return the error
                    .or_else(|outcome_or_err| outcome_or_err.try_into())?;

                match outcome {
                    Outcome::Accepted => {
                        let iv = IntegrationLimboValue {
                            validation_status: ValidationStatus::Valid,
                            op: vlv.op,
                        };
                        workspace.put_int_limbo(hash, iv, op)?;
                    }
                    Outcome::AwaitingDeps(deps) => {
                        vlv.status = ValidationLimboStatus::AwaitingAppDeps(deps);
                        workspace.put_val_limbo(hash, vlv)?;
                    }
                    Outcome::Rejected(_) => {
                        let iv = IntegrationLimboValue {
                            op: vlv.op,
                            validation_status: ValidationStatus::Rejected,
                        };
                        workspace.put_int_limbo(hash, iv, op)?;
                    }
                }
            }
            _ => unreachable!("Should not contain any other status"),
        }
    }
    Ok(WorkComplete::Complete)
}

fn to_zome_name(zomes_to_invoke: ZomesToInvoke) -> AppValidationResult<ZomeName> {
    match zomes_to_invoke {
        ZomesToInvoke::All => Err(AppValidationError::LinkMultipleZomes),
        ZomesToInvoke::One(zn) => Ok(zn),
    }
}

async fn validate_op(
    op: DhtOp,
    conductor_api: &impl CellConductorApiT,
    workspace: &mut AppValidationWorkspace,
    network: &HolochainP2pCell,
) -> AppValidationOutcome<Outcome> {
    // Get the workspace for the validation calls
    let workspace_lock = workspace.validation_workspace();

    // Create the element
    let element = get_element(op)?;

    // Check for caps
    check_for_caps(&element)?;

    // Get the dna file
    let dna_file = { conductor_api.get_this_dna().await };
    let dna_file =
        dna_file.ok_or_else(|| AppValidationError::DnaMissing(conductor_api.cell_id().clone()))?;

    // Get the EntryDefId associated with this Element if there is one
    let entry_def = {
        let cascade = workspace.full_cascade(network.clone());
        get_associated_entry_def(&element, &dna_file, conductor_api, cascade).await?
    };

    // Get the validation package
    let validation_package = get_validation_package(&element, &entry_def, network.clone()).await?;

    // Get the EntryDefId associated with this Element if there is one
    let entry_def_id = entry_def.map(|ed| ed.id);

    // Get the zome names
    let zomes_to_invoke = get_zomes_to_invoke(&element, &dna_file, workspace, network).await?;

    // Create the ribosome
    let ribosome = WasmRibosome::new(dna_file);

    let outcome = match element.header() {
        Header::DeleteLink(delete_link) => {
            let zome_name = to_zome_name(zomes_to_invoke)?;
            // Run the link validation
            run_delete_link_validation_callback(
                zome_name,
                delete_link.clone(),
                &ribosome,
                workspace_lock.clone(),
                network.clone(),
            )?
        }
        Header::CreateLink(link_add) => {
            // Get the base and target for this link
            let mut cascade = workspace.full_cascade(network.clone());
            let base = cascade
                .retrieve_entry(link_add.base_address.clone(), Default::default())
                .await?
                .map(|e| e.into_content())
                .ok_or_else(|| Outcome::awaiting(&link_add.base_address))?;
            let target = cascade
                .retrieve_entry(link_add.target_address.clone(), Default::default())
                .await?
                .map(|e| e.into_content())
                .ok_or_else(|| Outcome::awaiting(&link_add.target_address))?;

            let link_add = Arc::new(link_add.clone());
            let base = Arc::new(base);
            let target = Arc::new(target);

            let zome_name = to_zome_name(zomes_to_invoke)?;

            // Run the link validation
            run_create_link_validation_callback(
                zome_name,
                link_add,
                base,
                target,
                &ribosome,
                workspace_lock.clone(),
                network.clone(),
            )?
        }
        _ => {
            // Element

            // Call the callback
            let element = Arc::new(element);
            let validation_package = validation_package.map(Arc::new);
            // Call the element validation
            run_validation_callback_inner(
                zomes_to_invoke,
                element,
                validation_package,
                entry_def_id,
                &ribosome,
                workspace_lock.clone(),
                network.clone(),
            )?
        }
    };
    if let Outcome::AwaitingDeps(_) | Outcome::Rejected(_) = &outcome {
        warn!(
            agent = %which_agent(conductor_api.cell_id().agent_pubkey()),
            msg = "DhtOp has failed app validation",
            outcome = ?outcome,
        );
    }

    Ok(outcome)
}

/// Get the [EntryDef] associated with this
/// element if there is one.
///
/// Create and Update will get the def from
/// the AppEntryType on their header.
///
/// Delete will get the def from the
/// header on the `deletes_address` field.
///
/// Other header types will None.
async fn get_associated_entry_def(
    element: &Element,
    dna_file: &DnaFile,
    conductor_api: &impl CellConductorApiT,
    cascade: Cascade<'_>,
) -> AppValidationOutcome<Option<EntryDef>> {
    match get_app_entry_type(element, cascade).await? {
        Some(aet) => {
            let zome = get_zome_info(&aet, dna_file)?.1.clone();
            Ok(get_entry_def(aet.id(), zome, dna_file, conductor_api).await?)
        }
        None => Ok(None),
    }
}

/// Get the element from the op or
/// return accepted because we don't app
/// validate this op.
fn get_element(op: DhtOp) -> AppValidationOutcome<Element> {
    match op {
        DhtOp::RegisterAgentActivity(_, _) => Outcome::accepted(),
        DhtOp::StoreElement(s, h, e) => match h {
            Header::Delete(_) | Header::CreateLink(_) | Header::DeleteLink(_) => Ok(Element::new(
                SignedHeaderHashed::with_presigned(HeaderHashed::from_content_sync(h), s),
                None,
            )),
            Header::Update(_) | Header::Create(_) => Ok(Element::new(
                SignedHeaderHashed::with_presigned(HeaderHashed::from_content_sync(h), s),
                e.map(|e| *e),
            )),
            _ => Outcome::accepted(),
        },
        DhtOp::StoreEntry(s, h, e) => Ok(Element::new(
            SignedHeaderHashed::with_presigned(HeaderHashed::from_content_sync(h.into()), s),
            Some(*e),
        )),
        DhtOp::RegisterUpdatedBy(s, h, e) => Ok(Element::new(
            SignedHeaderHashed::with_presigned(HeaderHashed::from_content_sync(h.into()), s),
            e.map(|e| *e),
        )),
        DhtOp::RegisterDeletedEntryHeader(s, h) => Ok(Element::new(
            SignedHeaderHashed::with_presigned(HeaderHashed::from_content_sync(h.into()), s),
            None,
        )),
        DhtOp::RegisterDeletedBy(s, h) => Ok(Element::new(
            SignedHeaderHashed::with_presigned(HeaderHashed::from_content_sync(h.into()), s),
            None,
        )),
        DhtOp::RegisterAddLink(s, h) => Ok(Element::new(
            SignedHeaderHashed::with_presigned(HeaderHashed::from_content_sync(h.into()), s),
            None,
        )),
        DhtOp::RegisterRemoveLink(s, h) => Ok(Element::new(
            SignedHeaderHashed::with_presigned(HeaderHashed::from_content_sync(h.into()), s),
            None,
        )),
    }
}

/// Check for capability headers
/// and exit as we don't want to validate them
fn check_for_caps(element: &Element) -> AppValidationOutcome<()> {
    match element.header().entry_type() {
        Some(EntryType::CapClaim) | Some(EntryType::CapGrant) => Outcome::accepted(),
        _ => Ok(()),
    }
}

/// Get the zome name from the app entry type
/// or get all zome names.
async fn get_zomes_to_invoke(
    element: &Element,
    dna_file: &DnaFile,
    workspace: &mut AppValidationWorkspace,
    network: &HolochainP2pCell,
) -> AppValidationOutcome<ZomesToInvoke> {
    let aet = {
        let cascade = workspace.full_cascade(network.clone());
        get_app_entry_type(element, cascade).await?
    };
    match aet {
        Some(aet) => Ok(ZomesToInvoke::One(get_zome_name(&aet, &dna_file)?)),
        None => match element.header() {
            Header::CreateLink(_) | Header::DeleteLink(_) => {
                get_link_zome(element, dna_file, workspace, network).await
            }
            _ => Ok(ZomesToInvoke::All),
        },
    }
}

fn get_zome_info<'a>(
    entry_type: &AppEntryType,
    dna_file: &'a DnaFile,
) -> AppValidationResult<&'a (ZomeName, Zome)> {
    let zome_index = u8::from(entry_type.zome_id()) as usize;
    Ok(dna_file
        .dna()
        .zomes
        .get(zome_index)
        .ok_or_else(|| AppValidationError::ZomeId(entry_type.zome_id()))?)
}

fn get_zome_name(entry_type: &AppEntryType, dna_file: &DnaFile) -> AppValidationResult<ZomeName> {
    zome_id_to_zome_name(entry_type.zome_id(), dna_file)
}

fn zome_id_to_zome_name(zome_id: ZomeId, dna_file: &DnaFile) -> AppValidationResult<ZomeName> {
    let zome_index = u8::from(zome_id) as usize;
    Ok(dna_file
        .dna()
        .zomes
        .get(zome_index)
        .ok_or_else(|| AppValidationError::ZomeId(zome_id))?
        .0
        .clone())
}

/// Either get the app entry type
/// from this entry or from the dependency.
async fn get_app_entry_type(
    element: &Element,
    cascade: Cascade<'_>,
) -> AppValidationOutcome<Option<AppEntryType>> {
    match element.header().entry_data() {
        Some((_, et)) => match et.clone() {
            EntryType::App(aet) => Ok(Some(aet)),
            EntryType::AgentPubKey | EntryType::CapClaim | EntryType::CapGrant => Ok(None),
        },
        None => get_app_entry_type_from_dep(element, cascade).await,
    }
}

async fn get_link_zome(
    element: &Element,
    dna_file: &DnaFile,
    workspace: &mut AppValidationWorkspace,
    network: &HolochainP2pCell,
) -> AppValidationOutcome<ZomesToInvoke> {
    match element.header() {
        Header::CreateLink(cl) => {
            let zome_name = zome_id_to_zome_name(cl.zome_id, dna_file)?;
            Ok(ZomesToInvoke::One(zome_name))
        }
        Header::DeleteLink(dl) => {
            let mut cascade = workspace.full_cascade(network.clone());
            let shh = cascade
                .retrieve_header(dl.link_add_address.clone(), Default::default())
                .await?
                .ok_or_else(|| Outcome::awaiting(&dl.link_add_address))?;

            match shh.header() {
                Header::CreateLink(cl) => {
                    let zome_name = zome_id_to_zome_name(cl.zome_id, dna_file)?;
                    Ok(ZomesToInvoke::One(zome_name))
                }
                // The header that was found was the wrong type
                // so lets try again.
                _ => Err(Outcome::awaiting(&dl.link_add_address)),
            }
        }
        _ => unreachable!(),
    }
}

/// Retrieve the dependency and extract
/// the app entry type so we know which zome to call
async fn get_app_entry_type_from_dep(
    element: &Element,
    mut cascade: Cascade<'_>,
) -> AppValidationOutcome<Option<AppEntryType>> {
    match element.header() {
        Header::Delete(ed) => {
            let el = cascade
                .retrieve(ed.deletes_address.clone().into(), Default::default())
                .await?
                .ok_or_else(|| Outcome::awaiting(&ed.deletes_address))?;
            Ok(extract_app_type(&el))
        }
        _ => Ok(None),
    }
}

fn extract_app_type(element: &Element) -> Option<AppEntryType> {
    element
        .header()
        .entry_data()
        .and_then(|(_, entry_type)| match entry_type {
            EntryType::App(aet) => Some(aet.clone()),
            _ => None,
        })
}

/// Get the validation package based on
/// the requirements set by the AppEntryType
async fn get_validation_package(
    element: &Element,
    entry_def: &Option<EntryDef>,
    mut network: HolochainP2pCell,
) -> AppValidationResult<Option<ValidationPackage>> {
    match entry_def {
        Some(entry_def) => {
            Ok(match entry_def.required_validation_type {
                // Only needs the element
<<<<<<< HEAD
                RequiredValidationPackage::Element => None,
                RequiredValidationPackage::SubChain | RequiredValidationPackage::Full => {
                    // TODO: What if this is the same author that is validating?
                    // We probably don't want to do a network call although
                    // it will just short circuit

                    // Get from author
                    let agent_id = element.header().author().clone();
                    let header_hash = element.header_address().clone();
                    network
                        .get_validation_package(agent_id, header_hash)
                        .await?
                        .into()
                    // TODO: Fallback to gossiper if author is unavailable
                    // TODO: Fallback to RegisterAgentActivity if gossiper is unavailable
                }
=======
                RequiredValidationType::Element => None,
                RequiredValidationType::SubChain => {
                    todo!("Implement getting the sub chain validation package")
                }
                RequiredValidationType::Full => todo!("Implement getting the full chain"),
>>>>>>> 96915c22
            })
        }
        None => {
            // Not an entry header type so no package
            Ok(None)
        }
    }
}

pub async fn run_validation_callback_direct(
    zome_name: ZomeName,
    element: Element,
    ribosome: &impl RibosomeT,
    workspace_lock: CallZomeWorkspaceLock,
    network: HolochainP2pCell,
    conductor_api: &impl CellConductorApiT,
) -> AppValidationResult<Outcome> {
    let outcome = {
        let mut workspace = workspace_lock.write().await;
        let cascade = workspace.cascade(network.clone());
        get_associated_entry_def(&element, ribosome.dna_file(), conductor_api, cascade).await
    };

    // The outcome could be awaiting a dependency to get the entry def
    // so we need to check that here and exit early if that is the case
    let entry_def = match outcome {
        Ok(ed) => ed,
        Err(outcome) => return outcome.try_into(),
    };

    let validation_package = get_validation_package(&element, &entry_def, network.clone())
        .await?
        .map(Arc::new);
    let entry_def_id = entry_def.map(|ed| ed.id);

    let element = Arc::new(element);

    run_validation_callback_inner(
        ZomesToInvoke::One(zome_name),
        element,
        validation_package,
        entry_def_id,
        ribosome,
        workspace_lock,
        network,
    )
}

fn run_validation_callback_inner(
    zomes_to_invoke: ZomesToInvoke,
    element: Arc<Element>,
    validation_package: Option<Arc<ValidationPackage>>,
    entry_def_id: Option<EntryDefId>,
    ribosome: &impl RibosomeT,
    workspace_lock: CallZomeWorkspaceLock,
    network: HolochainP2pCell,
) -> AppValidationResult<Outcome> {
    let validate: ValidateResult = ribosome.run_validate(
        ValidateHostAccess::new(workspace_lock, network),
        ValidateInvocation {
            zomes_to_invoke,
            element,
            validation_package,
            entry_def_id,
        },
    )?;
    match validate {
        ValidateResult::Valid => Ok(Outcome::Accepted),
        ValidateResult::Invalid(reason) => Ok(Outcome::Rejected(reason)),
        ValidateResult::UnresolvedDependencies(hashes) => Ok(Outcome::AwaitingDeps(hashes)),
    }
}

pub fn run_create_link_validation_callback(
    zome_name: ZomeName,
    link_add: Arc<CreateLink>,
    base: Arc<Entry>,
    target: Arc<Entry>,
    ribosome: &impl RibosomeT,
    workspace_lock: CallZomeWorkspaceLock,
    network: HolochainP2pCell,
) -> AppValidationResult<Outcome> {
    let invocation = ValidateCreateLinkInvocation {
        zome_name,
        link_add,
        base,
        target,
    };
    let invocation = ValidateLinkInvocation::<ValidateCreateLinkInvocation>::new(invocation);
    run_link_validation_callback(invocation, ribosome, workspace_lock, network)
}

pub fn run_delete_link_validation_callback(
    zome_name: ZomeName,
    delete_link: DeleteLink,
    ribosome: &impl RibosomeT,
    workspace_lock: CallZomeWorkspaceLock,
    network: HolochainP2pCell,
) -> AppValidationResult<Outcome> {
    let invocation = ValidateDeleteLinkInvocation {
        zome_name,
        delete_link,
    };
    let invocation = ValidateLinkInvocation::<ValidateDeleteLinkInvocation>::new(invocation);
    run_link_validation_callback(invocation, ribosome, workspace_lock, network)
}

pub fn run_link_validation_callback<I: Invocation + 'static>(
    invocation: ValidateLinkInvocation<I>,
    ribosome: &impl RibosomeT,
    workspace_lock: CallZomeWorkspaceLock,
    network: HolochainP2pCell,
) -> AppValidationResult<Outcome> {
    let access = ValidateLinkHostAccess::new(workspace_lock, network);
    let validate = ribosome.run_validate_link(access, invocation)?;
    match validate {
        ValidateLinkResult::Valid => Ok(Outcome::Accepted),
        ValidateLinkResult::Invalid(reason) => Ok(Outcome::Rejected(reason)),
        ValidateLinkResult::UnresolvedDependencies(hashes) => Ok(Outcome::AwaitingDeps(hashes)),
    }
}

pub struct AppValidationWorkspace {
    pub integrated_dht_ops: IntegratedDhtOpsStore,
    pub integration_limbo: IntegrationLimboStore,
    pub validation_limbo: ValidationLimboStore,
    // Integrated data
    pub element_vault: ElementBuf,
    pub meta_vault: MetadataBuf,
    // Data pending validation
    pub element_pending: ElementBuf<PendingPrefix>,
    pub meta_pending: MetadataBuf<PendingPrefix>,
    // Read only rejected store for finding dependency data
    pub element_rejected: ElementBuf<RejectedPrefix>,
    pub meta_rejected: MetadataBuf<RejectedPrefix>,
    // Cached data
    pub element_cache: ElementBuf,
    pub meta_cache: MetadataBuf,
    pub call_zome_workspace_lock: Option<CallZomeWorkspaceLock>,
}

impl AppValidationWorkspace {
    pub fn new(env: EnvironmentRead) -> WorkspaceResult<Self> {
        let db = env.get_db(&*INTEGRATED_DHT_OPS)?;
        let integrated_dht_ops = KvBufFresh::new(env.clone(), db);
        let db = env.get_db(&*INTEGRATION_LIMBO)?;
        let integration_limbo = KvBufFresh::new(env.clone(), db);

        let validation_limbo = ValidationLimboStore::new(env.clone())?;

        let element_vault = ElementBuf::vault(env.clone(), false)?;
        let meta_vault = MetadataBuf::vault(env.clone())?;
        let element_cache = ElementBuf::cache(env.clone())?;
        let meta_cache = MetadataBuf::cache(env.clone())?;

        let element_pending = ElementBuf::pending(env.clone())?;
        let meta_pending = MetadataBuf::pending(env.clone())?;

        // TODO: We probably want to use the app validation workspace instead of the call zome workspace
        // but we don't have a lock for that.
        // If we decide to allow app validation callbacks to be able to get dependencies from the
        // pending / judged stores then this will be needed as well.
        let call_zome_workspace = CallZomeWorkspace::new(env.clone())?;
        let call_zome_workspace_lock = Some(CallZomeWorkspaceLock::new(call_zome_workspace));

        // READ ONLY
        let element_rejected = ElementBuf::rejected(env.clone())?;
        let meta_rejected = MetadataBuf::rejected(env)?;

        Ok(Self {
            integrated_dht_ops,
            integration_limbo,
            validation_limbo,
            element_vault,
            meta_vault,
            element_pending,
            meta_pending,
            element_rejected,
            meta_rejected,
            element_cache,
            meta_cache,
            call_zome_workspace_lock,
        })
    }

    fn validation_workspace(&self) -> CallZomeWorkspaceLock {
        self.call_zome_workspace_lock
            .clone()
            .expect("Tried to use the validation workspace after it was flushed")
    }

    fn put_val_limbo(
        &mut self,
        hash: DhtOpHash,
        mut vlv: ValidationLimboValue,
    ) -> WorkflowResult<()> {
        vlv.last_try = Some(Timestamp::now());
        vlv.num_tries += 1;
        self.validation_limbo.put(hash, vlv)?;
        Ok(())
    }

    #[tracing::instrument(skip(self, hash))]
    fn put_int_limbo(
        &mut self,
        hash: DhtOpHash,
        iv: IntegrationLimboValue,
        op: DhtOp,
    ) -> WorkflowResult<()> {
        self.integration_limbo.put(hash, iv)?;
        Ok(())
    }

    /// Get a cascade over all local databases and the network
    fn full_cascade<Network: HolochainP2pCellT>(
        &mut self,
        network: Network,
    ) -> Cascade<'_, Network> {
        let integrated_data = DbPair {
            element: &self.element_vault,
            meta: &self.meta_vault,
        };
        let pending_data = DbPair {
            element: &self.element_pending,
            meta: &self.meta_pending,
        };
        let rejected_data = DbPair {
            element: &self.element_rejected,
            meta: &self.meta_rejected,
        };
        let cache_data = DbPairMut {
            element: &mut self.element_cache,
            meta: &mut self.meta_cache,
        };
        Cascade::empty()
            .with_integrated(integrated_data)
            .with_pending(pending_data)
            .with_cache(cache_data)
            .with_rejected(rejected_data)
            .with_network(network)
    }
}

impl Workspace for AppValidationWorkspace {
    fn flush_to_txn_ref(&mut self, writer: &mut Writer) -> WorkspaceResult<()> {
        self.validation_limbo.0.flush_to_txn_ref(writer)?;
        self.integration_limbo.flush_to_txn_ref(writer)?;
        self.element_pending.flush_to_txn_ref(writer)?;
        self.meta_pending.flush_to_txn_ref(writer)?;

        // Need to flush the call zome workspace because of the cache.
        // TODO: If cache becomes a separate env then remove this
        if let Some(czws) = self
            .call_zome_workspace_lock
            .take()
            .and_then(|o| Arc::try_unwrap(o.into_inner()).ok())
        {
            let mut czws: CallZomeWorkspace = czws.into_inner();
            czws.flush_to_txn_ref(writer)?;
        }
        Ok(())
    }
}<|MERGE_RESOLUTION|>--- conflicted
+++ resolved
@@ -516,9 +516,8 @@
         Some(entry_def) => {
             Ok(match entry_def.required_validation_type {
                 // Only needs the element
-<<<<<<< HEAD
-                RequiredValidationPackage::Element => None,
-                RequiredValidationPackage::SubChain | RequiredValidationPackage::Full => {
+                RequiredValidationType::Element => None,
+                RequiredValidationType::SubChain | RequiredValidationType::Full => {
                     // TODO: What if this is the same author that is validating?
                     // We probably don't want to do a network call although
                     // it will just short circuit
@@ -533,13 +532,6 @@
                     // TODO: Fallback to gossiper if author is unavailable
                     // TODO: Fallback to RegisterAgentActivity if gossiper is unavailable
                 }
-=======
-                RequiredValidationType::Element => None,
-                RequiredValidationType::SubChain => {
-                    todo!("Implement getting the sub chain validation package")
-                }
-                RequiredValidationType::Full => todo!("Implement getting the full chain"),
->>>>>>> 96915c22
             })
         }
         None => {
