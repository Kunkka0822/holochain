--- conflicted
+++ resolved
@@ -237,12 +237,8 @@
             let light = IntegratedDhtOpsValue {
                 validation_status: ValidationStatus::Valid,
                 basis: link_add.base_address.into(),
-<<<<<<< HEAD
-                op: DhtOpLight::RegisterAddLink(sig.clone(), header_hash.as_hash().clone()),
+                op: DhtOpLight::RegisterAddLink(header_hash.as_hash().clone()),
                 when_integrated: Timestamp::now(),
-=======
-                op: DhtOpLight::RegisterAddLink(header_hash.as_hash().clone()),
->>>>>>> 5769bb9f
             };
             data.push((sig, op_hashed, light, header_hash));
         }
