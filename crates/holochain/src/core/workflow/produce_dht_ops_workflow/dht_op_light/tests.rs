--- conflicted
+++ resolved
@@ -245,10 +245,6 @@
 async fn test_dht_basis() {
     let test_env = test_cell_env();
     let env = test_env.env();
-<<<<<<< HEAD
-    let env_ref = env.guard();
-=======
->>>>>>> c94d36d8
 
     {
         // Create a header that points to an entry
