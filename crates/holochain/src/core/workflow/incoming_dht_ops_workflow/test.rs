use super::*;
use fixt::prelude::*;
use holochain_state::test_utils::TestEnvironment;
use holochain_types::{dht_op::DhtOp, fixt::*};

#[tokio::test(threaded_scheduler)]
async fn incoming_ops_to_limbo() {
    let TestEnvironment { env, tmpdir: _t } = holochain_state::test_utils::test_cell_env();
    let (sys_validation_trigger, mut rx) = TriggerSender::new();
    let op = DhtOp::RegisterAgentActivity(fixt!(Signature), fixt!(Header));
<<<<<<< HEAD
    let hash = DhtOpHash::with_data_sync(&op);
=======
    let op_light = op.to_light().await;
    let hash = DhtOpHash::with_data(&op).await;
>>>>>>> 44660004
    let ops = vec![(hash.clone(), op.clone())];

    incoming_dht_ops_workflow(&env, sys_validation_trigger.clone(), ops)
        .await
        .unwrap();
    rx.listen().await.unwrap();

    let workspace = IncomingDhtOpsWorkspace::new(env.clone().into()).unwrap();
    let r = workspace.validation_limbo.get(&hash).unwrap().unwrap();
    assert_eq!(r.op, op_light);
}<|MERGE_RESOLUTION|>--- conflicted
+++ resolved
@@ -8,12 +8,8 @@
     let TestEnvironment { env, tmpdir: _t } = holochain_state::test_utils::test_cell_env();
     let (sys_validation_trigger, mut rx) = TriggerSender::new();
     let op = DhtOp::RegisterAgentActivity(fixt!(Signature), fixt!(Header));
-<<<<<<< HEAD
+    let op_light = op.to_light().await;
     let hash = DhtOpHash::with_data_sync(&op);
-=======
-    let op_light = op.to_light().await;
-    let hash = DhtOpHash::with_data(&op).await;
->>>>>>> 44660004
     let ops = vec![(hash.clone(), op.clone())];
 
     incoming_dht_ops_workflow(&env, sys_validation_trigger.clone(), ops)
