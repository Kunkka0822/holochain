use std::convert::TryInto;

use fallible_iterator::FallibleIterator;
use hdk3::prelude::{Element, EntryType, ValidationPackage};
use holo_hash::HeaderHash;
use holochain_p2p::{actor::GetActivityOptions, HolochainP2pCellT};
use holochain_state::{env::EnvironmentRead, fresh_reader_test};
use holochain_types::{
    activity::{AgentActivity, ChainItems},
    HeaderHashed,
};
use holochain_wasm_test_utils::TestWasm;
use holochain_zome_types::{
    query::{ActivityRequest, ChainHead, ChainQueryFilter, ChainStatus, HighestObserved},
    validate::ValidationStatus,
    ZomeCallResponse,
};
use matches::assert_matches;
use test_wasm_common::AgentActivitySearch;

use crate::{
    conductor::ConductorHandle,
    core::state::cascade::Cascade,
    core::state::cascade::DbPair,
    core::state::cascade::DbPairMut,
    core::state::element_buf::ElementBuf,
    core::state::metadata::{ChainItemKey, MetadataBuf, MetadataBufT},
    test_utils::host_fn_api::Post,
    test_utils::{
        conductor_setup::ConductorCallData, host_fn_api, new_invocation, wait_for_integration,
    },
};
use crate::{
    core::state::source_chain::SourceChain, test_utils::conductor_setup::ConductorTestData,
};

const NUM_COMMITS: usize = 5;
const GET_AGENT_ACTIVITY_TIMEOUT_MS: u64 = 1000;
// Check if the correct number of ops are integrated
// every 100 ms for a maximum of 10 seconds but early exit
// if they are there.
const NUM_ATTEMPTS: usize = 100;
const DELAY_PER_ATTEMPT: std::time::Duration = std::time::Duration::from_millis(100);

#[tokio::test(threaded_scheduler)]
async fn get_validation_package_test() {
    observability::test_run().ok();

    let zomes = vec![TestWasm::Create];
    let conductor_test = ConductorTestData::new(zomes, false).await;
    let ConductorTestData {
        __tmpdir,
        handle,
        mut alice_call_data,
        ..
    } = conductor_test;
    let alice_cell_id = &alice_call_data.cell_id;
    let alice_agent_id = alice_cell_id.agent_pubkey();

    // Helper to get header hashed
    let get_header = {
        let env = alice_call_data.env.clone();
        move |header_hash| {
            let alice_authored = ElementBuf::authored(env.clone().into(), false).unwrap();
            alice_authored
                .get_header(header_hash)
                .unwrap()
                .unwrap()
                .into_header_and_signature()
                .0
        }
    };

    let header_hash = commit_some_data("create_entry", &alice_call_data, &handle).await;

    // Expecting every header from the latest to the beginning
    let alice_source_chain = SourceChain::public_only(alice_call_data.env.clone().into()).unwrap();
    let alice_authored = alice_source_chain.elements();
    let expected_package = alice_source_chain
        .iter_back()
        // Skip the actual entry
        .skip(1)
        .filter_map(|shh| alice_authored.get_element(shh.header_address()))
        .collect::<Vec<_>>()
        .unwrap();

    let expected_package = Some(ValidationPackage::new(expected_package)).into();

    // Network call
    let validation_package = alice_call_data
        .network
        .get_validation_package(alice_agent_id.clone(), header_hash.clone())
        .await
        .unwrap();

    assert_eq!(validation_package, expected_package);

    // Cascade
    let header_hashed = get_header(&header_hash);
    let validation_package = check_cascade(&header_hashed, &alice_call_data).await;

    assert_eq!(validation_package, expected_package.0);

    // What happens if we commit a private entry?
    let header_hash_priv = commit_some_data("create_priv_msg", &alice_call_data, &handle).await;

    // Network
    // Check we still get the last package with new commits
    let validation_package = alice_call_data
        .network
        .get_validation_package(alice_agent_id.clone(), header_hash.clone())
        .await
        .unwrap();

    assert_eq!(validation_package, expected_package);

    // Cascade
    let header_hashed = get_header(&header_hash);
    let validation_package = check_cascade(&header_hashed, &alice_call_data).await;

    assert_eq!(validation_package, expected_package.0);

    // Get the package for the private entry, this is still full chain
    let alice_source_chain = SourceChain::public_only(alice_call_data.env.clone().into()).unwrap();
    let alice_authored = alice_source_chain.elements();
    let expected_package = alice_source_chain
        .iter_back()
        // Skip the actual entry
        .skip(1)
        .filter_map(|shh| alice_authored.get_element(shh.header_address()))
        .collect::<Vec<_>>()
        .unwrap();

    let expected_package = Some(ValidationPackage::new(expected_package)).into();

    // Network
    let validation_package = alice_call_data
        .network
        .get_validation_package(alice_agent_id.clone(), header_hash_priv.clone())
        .await
        .unwrap();

    assert_eq!(validation_package, expected_package);

    // Cascade
    let header_hashed = get_header(&header_hash_priv);
    let validation_package = check_cascade(&header_hashed, &alice_call_data).await;

    assert_eq!(validation_package, expected_package.0);

    // Test sub chain package

    // Commit some entries with sub chain requirements
    let header_hash = commit_some_data("create_msg", &alice_call_data, &handle).await;

    // Get the entry type
    let entry_type = alice_source_chain
        .get_element(&header_hash)
        .unwrap()
        .expect("Alice should have the entry in their authored because they just committed")
        .header()
        .entry_data()
        .unwrap()
        .1
        .clone();

    // Expecting all the elements that match this entry type from the latest to the start
    let alice_source_chain = SourceChain::public_only(alice_call_data.env.clone().into()).unwrap();
    let alice_authored = alice_source_chain.elements();
    let expected_package = alice_source_chain
        .iter_back()
        .filter_map(|shh| alice_authored.get_element(shh.header_address()))
        .filter_map(|el| {
            Ok(el.header().entry_type().cloned().and_then(|et| {
                if et == entry_type {
                    Some(el)
                } else {
                    None
                }
            }))
        })
        // Skip the actual entry
        .skip(1)
        .collect::<Vec<_>>()
        .unwrap();

    let expected_package = Some(ValidationPackage::new(expected_package)).into();

    // Network
    let validation_package = alice_call_data
        .network
        .get_validation_package(alice_agent_id.clone(), header_hash.clone())
        .await
        .unwrap();

    assert_eq!(validation_package, expected_package);

    // Cascade
    let header_hashed = get_header(&header_hash);
    let validation_package = check_cascade(&header_hashed, &alice_call_data).await;

    assert_eq!(validation_package, expected_package.0);
    ConductorTestData::shutdown_conductor(handle).await;
}

#[tokio::test(threaded_scheduler)]
async fn get_agent_activity_test() {
    observability::test_run().ok();

    let zomes = vec![TestWasm::Create];
    let conductor_test = ConductorTestData::new(zomes, false).await;
    let ConductorTestData {
        __tmpdir,
        handle,
        mut alice_call_data,
        ..
    } = conductor_test;
    let alice_cell_id = &alice_call_data.cell_id;
    let alice_agent_id = alice_cell_id.agent_pubkey();
    let alice_env = alice_call_data.env.clone();

    // Helper for getting expected data
    let get_expected_full = || {
        let alice_source_chain = SourceChain::public_only(alice_env.clone().into()).unwrap();
        let valid_activity = alice_source_chain
            .iter_back()
            .collect::<Vec<_>>()
            .unwrap()
            .into_iter()
            .rev()
            .collect::<Vec<_>>();
        let last = valid_activity.last().cloned().unwrap();
        let status = ChainStatus::Valid(ChainHead {
            header_seq: last.header().header_seq(),
            hash: last.as_hash().clone(),
        });
        let highest_observed = Some(HighestObserved {
            header_seq: last.header().header_seq(),
            hash: vec![last.header_address().clone()],
        });

        AgentActivity {
            valid_activity: ChainItems::Full(valid_activity),
            rejected_activity: ChainItems::NotRequested,
            status,
            highest_observed,
            agent: alice_agent_id.clone(),
        }
    };

    let get_expected = || {
        let mut activity = get_expected_full();
        let valid_activity = unwrap_to::unwrap_to!(activity.valid_activity => ChainItems::Full)
            .clone()
            .into_iter()
            .map(|shh| (shh.header().header_seq(), shh.header_address().clone()))
            .collect();
        activity.valid_activity = ChainItems::Hashes(valid_activity);
        activity
    };

    // Helper closure for changing to AgentActivity<Element> type
    let get_expected_cascade = |activity: AgentActivity| {
        let valid_activity = match activity.valid_activity {
            ChainItems::Full(headers) => ChainItems::Full(
                headers
                    .into_iter()
                    .map(|shh| Element::new(shh, None))
                    .collect(),
            ),
            ChainItems::Hashes(h) => ChainItems::Hashes(h),
            ChainItems::NotRequested => ChainItems::NotRequested,
        };
        let rejected_activity = match activity.rejected_activity {
            ChainItems::Full(headers) => ChainItems::Full(
                headers
                    .into_iter()
                    .map(|shh| Element::new(shh, None))
                    .collect(),
            ),
            ChainItems::Hashes(h) => ChainItems::Hashes(h),
            ChainItems::NotRequested => ChainItems::NotRequested,
        };
        let activity: AgentActivity<Element> = AgentActivity {
            agent: activity.agent,
            valid_activity,
            rejected_activity,
            status: activity.status,
            highest_observed: activity.highest_observed,
        };
        activity
    };

    commit_some_data("create_entry", &alice_call_data, &handle).await;

<<<<<<< HEAD
    // 3 ops per commit, 5 commits plus 7 for genesis + 2 for init
    let mut expected_count = NUM_COMMITS * 3 + 9;
=======
    alice_call_data.triggers.produce_dht_ops.trigger();

    // 3 ops per commit, 5 commits plus 7 for genesis + 2 for init + 2 for cap
    let mut expected_count = NUM_COMMITS * 3 + 9 + 2;
>>>>>>> d67681d8

    wait_for_integration(
        &alice_call_data.env,
        expected_count,
        NUM_ATTEMPTS,
        DELAY_PER_ATTEMPT.clone(),
    )
    .await;

    let agent_activity = alice_call_data
        .network
        .get_agent_activity(
            alice_agent_id.clone(),
            ChainQueryFilter::new(),
            GetActivityOptions {
                include_full_headers: true,
                include_valid_activity: true,
                timeout_ms: Some(GET_AGENT_ACTIVITY_TIMEOUT_MS),
                ..Default::default()
            },
        )
        .await
        .unwrap();
    assert_eq!(agent_activity.len(), 1);

    let mut agent_activity = alice_call_data
        .network
        .get_agent_activity(
            alice_agent_id.clone(),
            ChainQueryFilter::new(),
            GetActivityOptions {
                timeout_ms: Some(GET_AGENT_ACTIVITY_TIMEOUT_MS),
                ..Default::default()
            },
        )
        .await
        .unwrap();
    let agent_activity = agent_activity
        .pop()
        .expect("Failed to get any activity from alice");

    // Expecting every header from the latest to the beginning
    let expected_activity = get_expected();
    assert_eq!(agent_activity, expected_activity);

    let mut element_cache = ElementBuf::cache(alice_call_data.env.clone().into()).unwrap();
    let mut meta_cache = MetadataBuf::cache(alice_call_data.env.clone().into()).unwrap();
    let cache_data = DbPairMut::new(&mut element_cache, &mut meta_cache);
    let mut cascade = Cascade::empty()
        .with_cache(cache_data)
        .with_network(alice_call_data.network.clone());

    // Call the cascade without entries and check we get the headers
    let agent_activity = cascade
        .get_agent_activity(
            alice_agent_id.clone(),
            ChainQueryFilter::new(),
            GetActivityOptions {
                include_full_headers: true,
                retry_gets: 5,
                timeout_ms: Some(GET_AGENT_ACTIVITY_TIMEOUT_MS),
                ..Default::default()
            },
        )
        .await
        .expect("Failed to get any activity from alice");

    let expected_activity = get_expected_cascade(get_expected_full());

    assert_eq!(agent_activity, expected_activity);

    let r = cascade
        .get_agent_activity(
            alice_agent_id.clone(),
            ChainQueryFilter::new().include_entries(true),
            GetActivityOptions {
                include_full_headers: true,
                retry_gets: 5,
                timeout_ms: Some(GET_AGENT_ACTIVITY_TIMEOUT_MS),
                ..Default::default()
            },
        )
        .await
        .expect("Failed to get any activity from alice");
    let agent_activity = unwrap_to::unwrap_to!(r.valid_activity => ChainItems::Full).clone();

    let alice_source_chain = SourceChain::public_only(alice_call_data.env.clone().into()).unwrap();
    let expected_activity: Vec<_> =
        unwrap_to::unwrap_to!(get_expected_full().valid_activity => ChainItems::Full)
            .into_iter()
            .cloned()
            // We are expecting the full elements with entries
            .filter_map(|a| alice_source_chain.get_element(a.header_address()).unwrap())
            .collect();

    assert_eq!(agent_activity, expected_activity);

    // Commit private messages
    commit_some_data("create_priv_msg", &alice_call_data, &handle).await;

    alice_call_data.triggers.produce_dht_ops.trigger();

    expected_count += NUM_COMMITS * 2;
    wait_for_integration(
        &alice_call_data.env,
        expected_count,
        NUM_ATTEMPTS,
        DELAY_PER_ATTEMPT.clone(),
    )
    .await;

    let mut agent_activity = alice_call_data
        .network
        .get_agent_activity(
            alice_agent_id.clone(),
            ChainQueryFilter::new(),
            GetActivityOptions {
                timeout_ms: Some(GET_AGENT_ACTIVITY_TIMEOUT_MS),
                ..Default::default()
            },
        )
        .await
        .unwrap();
    let agent_activity = agent_activity
        .pop()
        .expect("Failed to get any activity from alice");

    // Expecting every header from the latest to the beginning
    let expected_activity = get_expected();
    assert_eq!(agent_activity, expected_activity);

    // Commit messages
    let header_hash = commit_some_data("create_msg", &alice_call_data, &handle).await;

    // Get the entry type
    let alice_source_chain = SourceChain::public_only(alice_call_data.env.clone().into()).unwrap();
    let entry_type = alice_source_chain
        .get_element(&header_hash)
        .unwrap()
        .expect("Alice should have the entry in their authored because they just committed")
        .header()
        .entry_data()
        .unwrap()
        .1
        .clone();

    // Wait for alice to integrate the chain as an authority
    alice_call_data.triggers.produce_dht_ops.trigger();
    expected_count += NUM_COMMITS * 3;
    wait_for_integration(
        &alice_call_data.env,
        expected_count,
        NUM_ATTEMPTS,
        DELAY_PER_ATTEMPT.clone(),
    )
    .await;

    // Call alice and get the activity
    let agent_activity = cascade
        .get_agent_activity(
            alice_agent_id.clone(),
            ChainQueryFilter::new().entry_type(entry_type.clone()),
            GetActivityOptions {
                include_full_headers: true,
                retry_gets: 5,
                timeout_ms: Some(GET_AGENT_ACTIVITY_TIMEOUT_MS),
                ..Default::default()
            },
        )
        .await
        .expect("Failed to get any activity from alice");

    // This time we expect only activity that matches the entry type
    let mut expected_activity = get_expected_cascade(get_expected_full());
    let activity: Vec<_> =
        unwrap_to::unwrap_to!(expected_activity.valid_activity => ChainItems::Full)
            .into_iter()
            .filter(|a| {
                a.header()
                    .entry_type()
                    .map(|et| *et == entry_type)
                    .unwrap_or(false)
            })
            .cloned()
            // We are expecting the full elements with entries
            .collect();
    expected_activity.valid_activity = ChainItems::Full(activity);

    assert_eq!(agent_activity, expected_activity);

    ConductorTestData::shutdown_conductor(handle).await;
}

#[tokio::test(threaded_scheduler)]
async fn get_custom_package_test() {
    observability::test_run().ok();

    let zomes = vec![TestWasm::ValidationPackageSuccess];
    let conductor_test = ConductorTestData::new(zomes, true).await;
    let ConductorTestData {
        __tmpdir,
        handle,
        alice_call_data,
        bob_call_data,
        ..
    } = conductor_test;
    let alice_cell_id = &alice_call_data.cell_id;
    let bob_call_data = bob_call_data.unwrap();

    let invocation = new_invocation(
        &alice_cell_id,
        "commit_artist",
        (),
        TestWasm::ValidationPackageSuccess,
    )
    .unwrap();
    let result = handle.call_zome(invocation).await;

    assert_matches!(result, Err(_));

    let invocation = new_invocation(
        &alice_cell_id,
        "commit_songs",
        (),
        TestWasm::ValidationPackageSuccess,
    )
    .unwrap();
    let result = handle.call_zome(invocation).await.unwrap().unwrap();

    assert_matches!(result, ZomeCallResponse::Ok(_));

    let invocation = new_invocation(
        &alice_cell_id,
        "commit_artist",
        (),
        TestWasm::ValidationPackageSuccess,
    )
    .unwrap();
    let result = handle.call_zome(invocation).await.unwrap().unwrap();

    assert_matches!(result, ZomeCallResponse::Ok(_));

    // 15 for genesis plus 1 init
    // 1 artist is 3 ops.
    // and 30 songs at 6 ops each.
    let expected_count = 16 + 30 * 3 + 3;

    // Wait for bob to integrate and then check they have the package cached
    wait_for_integration(
        &bob_call_data.env,
        expected_count,
        NUM_ATTEMPTS,
        DELAY_PER_ATTEMPT.clone(),
    )
    .await;

    let alice_source_chain = SourceChain::public_only(alice_call_data.env.clone().into()).unwrap();
    let shh = alice_source_chain
        .iter_back()
        .find(|shh| {
            Ok(shh
                .header()
                .entry_type()
                .map(|et| {
                    if let EntryType::App(aet) = et {
                        aet.id().index() == 1
                    } else {
                        false
                    }
                })
                .unwrap_or(false))
        })
        .unwrap()
        .unwrap();

    {
        let env: EnvironmentRead = bob_call_data.env.clone().into();
        let element_integrated = ElementBuf::vault(env.clone(), false).unwrap();
        let meta_integrated = MetadataBuf::vault(env.clone()).unwrap();
        let mut element_cache = ElementBuf::cache(env.clone()).unwrap();
        let mut meta_cache = MetadataBuf::cache(env.clone()).unwrap();
        let cascade = Cascade::empty()
            .with_cache(DbPairMut::new(&mut element_cache, &mut meta_cache))
            .with_integrated(DbPair::new(&element_integrated, &meta_integrated));

        let result = cascade
            .get_validation_package_local(shh.header_address())
            .unwrap();
        assert_matches!(result, Some(_));
    }

    ConductorTestData::shutdown_conductor(handle).await;
}

#[tokio::test(threaded_scheduler)]
async fn get_agent_activity_host_fn_test() {
    observability::test_run().ok();

    let zomes = vec![TestWasm::Create];
    let conductor_test = ConductorTestData::new(zomes, false).await;
    let ConductorTestData {
        __tmpdir,
        handle,
        alice_call_data,
        ..
    } = conductor_test;
    let alice_cell_id = &alice_call_data.cell_id;
    let alice_agent_id = alice_cell_id.agent_pubkey();
    let alice_env = alice_call_data.env.clone();

    // Helper for getting expected data
    let get_expected = || {
        let alice_source_chain = SourceChain::public_only(alice_env.clone().into()).unwrap();
        let valid_activity = alice_source_chain
            .iter_back()
            .collect::<Vec<_>>()
            .unwrap()
            .into_iter()
            .rev()
            .map(|shh| (shh.header().header_seq(), shh.header_address().clone()))
            .collect::<Vec<_>>();
        let last = valid_activity.last().cloned().unwrap();
        let status = ChainStatus::Valid(ChainHead {
            header_seq: last.0,
            hash: last.1.clone(),
        });
        let highest_observed = Some(HighestObserved {
            header_seq: last.0,
            hash: vec![last.1.clone()],
        });

        holochain_zome_types::query::AgentActivity {
            valid_activity: valid_activity,
            rejected_activity: Vec::new(),
            status,
            highest_observed,
            warrants: Vec::new(),
        }
    };

    commit_some_data("create_entry", &alice_call_data, &handle).await;

    // 3 ops per commit, 5 commits plus 7 for genesis + 2 for init
    let expected_count = NUM_COMMITS * 3 + 9;

    wait_for_integration(
        &alice_call_data.env,
        expected_count,
        NUM_ATTEMPTS,
        DELAY_PER_ATTEMPT.clone(),
    )
    .await;

    let agent_activity = host_fn_api::get_agent_activity(
        &alice_call_data.env,
        alice_call_data.call_data(TestWasm::Create),
        alice_agent_id,
        &ChainQueryFilter::new(),
        ActivityRequest::Full,
    )
    .await;
    let expected_activity = get_expected();
    assert_eq!(agent_activity, expected_activity);

    let search = AgentActivitySearch {
        agent: alice_agent_id.clone(),
        query: ChainQueryFilter::new(),
        request: ActivityRequest::Full,
    };
    let invocation = new_invocation(
        &alice_call_data.cell_id,
        "get_activity",
        search,
        TestWasm::Create,
    )
    .unwrap();
    let result = handle.call_zome(invocation).await.unwrap().unwrap();
    let result = unwrap_to::unwrap_to!(result => ZomeCallResponse::Ok)
        .clone()
        .into_inner();
    let agent_activity: holochain_zome_types::query::AgentActivity = result.try_into().unwrap();
    assert_eq!(agent_activity, expected_activity);
    ConductorTestData::shutdown_conductor(handle).await;
}

async fn commit_some_data(
    call: &str,
    alice_call_data: &ConductorCallData,
    handle: &ConductorHandle,
) -> HeaderHash {
    let mut header_hash = None;
    // Commit 5 entries
    for _ in 0..NUM_COMMITS {
        let invocation =
            new_invocation(&alice_call_data.cell_id, call, (), TestWasm::Create).unwrap();
        let result = handle.call_zome(invocation).await.unwrap().unwrap();
        let result = unwrap_to::unwrap_to!(result => ZomeCallResponse::Ok)
            .clone()
            .into_inner();
        header_hash = Some(result.try_into().unwrap());
    }
    header_hash.unwrap()
}

// Cascade helper function for easily getting the validation package
async fn check_cascade(
    header_hashed: &HeaderHashed,
    call_data: &ConductorCallData,
) -> Option<ValidationPackage> {
    let mut element_cache = ElementBuf::cache(call_data.env.clone().into()).unwrap();
    let mut meta_cache = MetadataBuf::cache(call_data.env.clone().into()).unwrap();
    let cache_data = DbPairMut::new(&mut element_cache, &mut meta_cache);
    let mut cascade = Cascade::empty()
        .with_cache(cache_data)
        .with_network(call_data.network.clone());

    // Cascade
    let validation_package = cascade
        .get_validation_package(call_data.cell_id.agent_pubkey().clone(), header_hashed)
        .await
        .unwrap();
    validation_package
}

#[tokio::test(threaded_scheduler)]
#[ignore = "Only shows a potential problem, doesn't prove something is correct"]
/// This test shows a potential slow read issue.
/// The exact same code running here in this test is 10x
/// faster then when it is run by the cell
///
/// This may not turn out to be a real issue, but this illustrates a way to reproduce this behavior,
/// and may be something we want to investigate more in the future.
async fn slow_lmdb_reads_test() {
    let num_commits = std::env::var_os("SLOW_LMDB_COMMITS")
        .and_then(|s| s.into_string().ok()?.parse::<usize>().ok())
        .unwrap_or(10);
    observability::test_run().ok();
    let zomes = vec![TestWasm::Create];
    let conductor_test = ConductorTestData::new(zomes, false).await;
    let ConductorTestData {
        __tmpdir,
        handle,
        mut alice_call_data,
        ..
    } = conductor_test;
    let alice_env = alice_call_data.env.clone();

    // Commit some data to put some load on the network
    let mut invocations = vec![];
    invocations.push(
        new_invocation(
            &alice_call_data.cell_id,
            "create_entry",
            (),
            TestWasm::Create,
        )
        .unwrap(),
    );
    invocations.push(
        new_invocation(&alice_call_data.cell_id, "create_msg", (), TestWasm::Create).unwrap(),
    );
    invocations.push(
        new_invocation(
            &alice_call_data.cell_id,
            "create_priv_msg",
            (),
            TestWasm::Create,
        )
        .unwrap(),
    );
    for i in 0..num_commits {
        for invocation in &invocations {
            let r = handle.call_zome(invocation.clone()).await.unwrap().unwrap();
            assert_matches!(r, ZomeCallResponse::Ok(_));
        }
        let invocation = new_invocation(
            &alice_call_data.cell_id,
            "create_post",
            Post(format!("{}", i)),
            TestWasm::Create,
        )
        .unwrap();
        let r = handle.call_zome(invocation.clone()).await.unwrap().unwrap();
        assert_matches!(r, ZomeCallResponse::Ok(_));
    }

    let expected_count = 9 + 3 * 3 * num_commits + 2 * num_commits;
    wait_for_integration(
        &alice_call_data.env,
        expected_count,
        NUM_ATTEMPTS,
        DELAY_PER_ATTEMPT.clone(),
    )
    .await;
    // Get the source chain hashes
    let alice_source_chain = SourceChain::new(alice_env.clone().into()).unwrap();
    let hashes: Vec<_> = alice_source_chain
        .iter_back()
        .map(|shh| Ok(shh.header_address().clone()))
        .collect()
        .unwrap();
    let num_headers = hashes.len();

    // Time how long it takes to get the headers
    let expected_count = 9 + 3 * 2 * num_commits + 2 * num_commits;
    wait_for_integration(
        &alice_call_data.env,
        expected_count,
        NUM_ATTEMPTS,
        DELAY_PER_ATTEMPT.clone(),
    )
    .await;

    alice_call_data
        .network
        .get_agent_activity(
            alice_call_data.cell_id.agent_pubkey().clone(),
            ChainQueryFilter::new(),
            GetActivityOptions {
                timeout_ms: Some(GET_AGENT_ACTIVITY_TIMEOUT_MS),
                ..Default::default()
            },
        )
        .await
        .unwrap();

    let mut low = u128::MAX;
    let mut high = 0;
    let mut average = 0;
    let runs = 1000;
    for _ in 0..runs {
        let element_integrated = ElementBuf::vault(alice_env.clone().into(), false).unwrap();
        let meta_integrated = MetadataBuf::vault(alice_env.clone().into()).unwrap();
        fresh_reader_test!(alice_env, |r| {
            let now = std::time::Instant::now();
            let hashes = meta_integrated
                .get_activity_sequence(
                    &r,
                    ChainItemKey::AgentStatus(
                        alice_call_data.cell_id.agent_pubkey().clone(),
                        ValidationStatus::Valid,
                    ),
                )
                .unwrap()
                .collect::<Vec<_>>()
                .unwrap();
            for hash in &hashes {
                element_integrated.get_header(&hash.1).unwrap();
            }
            let elapsed = now.elapsed().as_micros();
            if elapsed < low {
                low = elapsed;
            }
            if elapsed > high {
                high = elapsed;
            }
            average += elapsed;
        });
    }
    average = average / runs;
    println!("Average time to get {} headers {}us", num_headers, average);
    println!("{} us per header", average / num_headers as u128);
    println!("low {}", low / num_headers as u128);
    println!("high {}", high / num_headers as u128);
    println!("num commits {}", num_commits);

    ConductorTestData::shutdown_conductor(handle).await;
}<|MERGE_RESOLUTION|>--- conflicted
+++ resolved
@@ -293,15 +293,8 @@
 
     commit_some_data("create_entry", &alice_call_data, &handle).await;
 
-<<<<<<< HEAD
-    // 3 ops per commit, 5 commits plus 7 for genesis + 2 for init
-    let mut expected_count = NUM_COMMITS * 3 + 9;
-=======
-    alice_call_data.triggers.produce_dht_ops.trigger();
-
     // 3 ops per commit, 5 commits plus 7 for genesis + 2 for init + 2 for cap
     let mut expected_count = NUM_COMMITS * 3 + 9 + 2;
->>>>>>> d67681d8
 
     wait_for_integration(
         &alice_call_data.env,
