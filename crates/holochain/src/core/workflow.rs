mod genesis;
mod invoke_zome;
pub mod runner;
pub(crate) use genesis::genesis;
pub(crate) use invoke_zome::invoke_zome;

use crate::{
    conductor::api::error::ConductorApiError,
    core::state::workspace::{Workspace, WorkspaceError},
};
use holochain_state::error::DatabaseError;
use holochain_types::{dna::DnaFile, nucleus::ZomeInvocation, prelude::*};
use std::time::Duration;
use thiserror::Error;

use super::{ribosome::error::RibosomeError, state::source_chain::SourceChainError};

/// Specify the workflow-specific arguments to the functions that make the workflow go
/// It's intended that resources like Workspaces and Conductor APIs don't go here.
#[derive(Debug)]
pub enum WorkflowCall {
    InvokeZome(Box<ZomeInvocation>),
<<<<<<< HEAD
    InitializeZome,
    Genesis(Box<Dna>, AgentPubKey),
=======
    Genesis(Box<DnaFile>, AgentPubKey),
>>>>>>> 33c1c7d5
    // AppValidation(Vec<DhtOp>),
    // {
    //     invocation: ZomeInvocation,
    //     source_chain: SourceChain<'_>,
    //     ribosome: Ribo,
    //     conductor_api: Api,
    // }
}

/// A WorkflowEffects is returned from each Workspace function.
/// It's just a data structure with no methods of its own, hence the public fields
pub struct WorkflowEffects<W: Workspace> {
    pub workspace: W,
    pub triggers: Vec<WorkflowTrigger>,
    pub callbacks: Vec<WorkflowCallback>,
    pub signals: Vec<WorkflowSignal>,
}

pub type WorkflowCallback = ();
pub type WorkflowSignal = ();

#[derive(Debug)]
pub struct WorkflowTrigger {
    pub(crate) call: WorkflowCall,
    pub(crate) interval: Option<Duration>,
}

#[allow(dead_code)]
impl WorkflowTrigger {
    pub fn immediate(call: WorkflowCall) -> Self {
        Self {
            call,
            interval: None,
        }
    }

    pub fn delayed(call: WorkflowCall, interval: Duration) -> Self {
        Self {
            call,
            interval: Some(interval),
        }
    }
}

impl<W: Workspace> std::fmt::Debug for WorkflowEffects<W> {
    fn fmt(&self, f: &mut std::fmt::Formatter<'_>) -> std::fmt::Result {
        f.debug_struct("WorkflowEffects")
            .field("triggers", &self.triggers)
            .field("callbacks", &self.callbacks)
            .field("signals", &self.signals)
            .finish()
    }
}

#[derive(Error, Debug)]
pub enum WorkflowError {
    #[error("Agent is invalid: {0:?}")]
    AgentInvalid(AgentPubKey),

    #[error("Conductor API error: {0}")]
    ConductorApi(#[from] ConductorApiError),

    #[error("Workspace error: {0}")]
    WorkspaceError(#[from] WorkspaceError),

    #[error("Database error: {0}")]
    DatabaseError(#[from] DatabaseError),

    #[error(transparent)]
    RibosomeError(#[from] RibosomeError),

    #[error("Source chain error: {0}")]
    SourceChainError(#[from] SourceChainError),

    #[error("Capability token missing")]
    CapabilityMissing,
}

/// The `Result::Ok` of any workflow function is a `WorkflowEffects` struct.
pub type WorkflowResult<W> = Result<WorkflowEffects<W>, WorkflowError>;<|MERGE_RESOLUTION|>--- conflicted
+++ resolved
@@ -20,12 +20,8 @@
 #[derive(Debug)]
 pub enum WorkflowCall {
     InvokeZome(Box<ZomeInvocation>),
-<<<<<<< HEAD
     InitializeZome,
-    Genesis(Box<Dna>, AgentPubKey),
-=======
     Genesis(Box<DnaFile>, AgentPubKey),
->>>>>>> 33c1c7d5
     // AppValidation(Vec<DhtOp>),
     // {
     //     invocation: ZomeInvocation,
