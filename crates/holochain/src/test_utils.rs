use holo_hash::*;
use holochain_keystore::KeystoreSender;
use holochain_serialized_bytes::UnsafeBytes;
use holochain_types::{
<<<<<<< HEAD
    header::{EntryCreate, EntryType},
=======
    element::SignedHeaderHashed,
    header::{EntryCreate, EntryType, EntryVisibility},
>>>>>>> 53c0b1d4
    test_utils::{fake_app_entry_type, fake_header_hash},
    Entry, EntryHashed, Header, HeaderHashed, Timestamp,
};
use holochain_zome_types::entry_def::EntryVisibility;
use std::convert::TryInto;

/// Create a fake SignedHeaderHashed and EntryHashed pair with random content
pub async fn fake_unique_element(
    keystore: &KeystoreSender,
    agent_key: AgentPubKey,
    visibility: EntryVisibility,
) -> anyhow::Result<(SignedHeaderHashed, EntryHashed)> {
    let content = UnsafeBytes::from(nanoid::nanoid!().as_bytes().to_owned());
    let entry = EntryHashed::with_data(Entry::App(content.try_into().unwrap())).await?;
    let header_1 = Header::EntryCreate(EntryCreate {
        author: agent_key,
        timestamp: Timestamp::now(),
        header_seq: 0,
        prev_header: fake_header_hash("1"),

        entry_type: EntryType::App(fake_app_entry_type(1, visibility)),
        entry_hash: entry.as_hash().to_owned(),
    });

    Ok((
        SignedHeaderHashed::new(&keystore, HeaderHashed::with_data(header_1).await?).await?,
        entry,
    ))
}<|MERGE_RESOLUTION|>--- conflicted
+++ resolved
@@ -2,12 +2,8 @@
 use holochain_keystore::KeystoreSender;
 use holochain_serialized_bytes::UnsafeBytes;
 use holochain_types::{
-<<<<<<< HEAD
+    element::SignedHeaderHashed,
     header::{EntryCreate, EntryType},
-=======
-    element::SignedHeaderHashed,
-    header::{EntryCreate, EntryType, EntryVisibility},
->>>>>>> 53c0b1d4
     test_utils::{fake_app_entry_type, fake_header_hash},
     Entry, EntryHashed, Header, HeaderHashed, Timestamp,
 };
