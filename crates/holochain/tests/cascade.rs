--- conflicted
+++ resolved
@@ -52,13 +52,8 @@
     )
 }
 
-<<<<<<< HEAD
 #[tokio::test(threaded_scheduler)]
-async fn get_links() -> DatabaseResult<()> {
-=======
-#[tokio::test]
 async fn get_links() -> SourceChainResult<()> {
->>>>>>> 162d58ac
     let env = test_cell_env();
     let dbs = env.dbs().await?;
     let env_ref = env.guard().await;
