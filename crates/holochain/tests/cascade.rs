--- conflicted
+++ resolved
@@ -20,26 +20,16 @@
     let jessy_id = fake_agent_pubkey_2();
     let jessy_entry = Entry::Agent(jessy_id.clone());
 
-<<<<<<< HEAD
-    let jimbo_header = ChainHeader::EntryCreate(header::EntryCreate {
+    let jimbo_header = Header::EntryCreate(header::EntryCreate {
         timestamp: Default::default(),
-=======
-    let jimbo_header = Header::EntryCreate(header::EntryCreate {
-        timestamp: chrono::Utc::now().timestamp().into(),
->>>>>>> 61fdf62a
         author: jimbo_id.clone(),
         prev_header: previous_header.clone().into(),
         entry_type: header::EntryType::AgentPubKey,
         entry_address: jimbo_entry.entry_address(),
     });
 
-<<<<<<< HEAD
-    let jessy_header = ChainHeader::EntryCreate(header::EntryCreate {
+    let jessy_header = Header::EntryCreate(header::EntryCreate {
         timestamp: Default::default(),
-=======
-    let jessy_header = Header::EntryCreate(header::EntryCreate {
-        timestamp: chrono::Utc::now().timestamp().into(),
->>>>>>> 61fdf62a
         author: jessy_id.clone(),
         prev_header: previous_header.clone().into(),
         entry_type: header::EntryType::AgentPubKey,
