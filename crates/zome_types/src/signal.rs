--- conflicted
+++ resolved
@@ -22,9 +22,5 @@
     /// Agents to send the signal to.
     pub agents: Vec<AgentPubKey>,
     /// The signal to send.
-<<<<<<< HEAD
-    pub signal: AppSignal,
-=======
     pub signal: SerializedBytes,
->>>>>>> 22c44a5a
 }