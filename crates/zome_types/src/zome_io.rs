use holochain_serialized_bytes::prelude::*;

/// all wasm shared I/O types need to share the same basic behaviours to cross the host/guest
/// boundary in a predictable way
macro_rules! wasm_io_types {
    ( $( pub struct $t:ident($t_inner:ty); )* ) => {
        $(
            #[derive(Clone, Debug, Serialize, Deserialize, SerializedBytes, PartialEq)]
            pub struct $t($t_inner);

            impl $t {
                pub fn new(i: $t_inner) -> Self {
                    Self(i)
                }

                pub fn into_inner(self) -> $t_inner {
                    self.0
                }

                pub fn inner_ref(&self) -> &$t_inner {
                    &self.0
                }
            }
        )*
    }
}

wasm_io_types!(
    // the globals are constants specific to the current zome and state of the source chain
    // all the information is provided by core so there is no input value
    // as these are constant it makes sense for the zome dev or HDK to cache the return of this in
    // a lazy_static! or similar
    pub struct GlobalsInput(());
    pub struct GlobalsOutput(crate::globals::ZomeGlobals);
    // call is entirely arbitrary so we need to send and receive SerializedBytes
    pub struct CallInput(SerializedBytes);
    pub struct CallOutput(SerializedBytes);
    // @TODO
    pub struct CapabilityInput(());
    pub struct CapabilityOutput(());
    // the SerializedBytes will be stuffed into an Entry::App(SB) host side
    pub struct CommitEntryInput((crate::entry_def::EntryDefId, crate::entry::Entry));
    pub struct CommitEntryOutput(holo_hash_core::HoloHashCore);
    // @TODO
    pub struct DecryptInput(());
    pub struct DecryptOutput(());
    // @TODO
    pub struct EncryptInput(());
    pub struct EncryptOutput(());
    // @TODO
    pub struct ShowEnvInput(());
    pub struct ShowEnvOutput(());
    // @TODO
    pub struct PropertyInput(());
    pub struct PropertyOutput(());
    // @TODO
    pub struct QueryInput(());
    pub struct QueryOutput(());
    // the length of random bytes to create
    pub struct RandomBytesInput(u32);
    pub struct RandomBytesOutput(crate::bytes::Bytes);
    // @TODO
    pub struct RemoveLinkInput(());
    pub struct RemoveLinkOutput(());
    // @TODO
    pub struct SendInput(());
    pub struct SendOutput(());
    // @TODO
    pub struct SignInput(());
    pub struct SignOutput(());
    // @TODO
    pub struct ScheduleInput(core::time::Duration);
    pub struct ScheduleOutput(());
    // @TODO
    pub struct UpdateEntryInput(());
    pub struct UpdateEntryOutput(());
    // @TODO
    pub struct EmitSignalInput(());
    pub struct EmitSignalOutput(());
    // @TODO
    pub struct RemoveEntryInput(());
    pub struct RemoveEntryOutput(());
    // @TODO
    pub struct LinkEntriesInput(());
    pub struct LinkEntriesOutput(());
    // @TODO
    pub struct KeystoreInput(());
    pub struct KeystoreOutput(());
    // @TODO
    pub struct GetLinksInput(());
    pub struct GetLinksOutput(());
<<<<<<< HEAD
    // @TODO
    pub struct GetEntryInput(());
    pub struct GetEntryOutput(Option<crate::Entry>);
=======
    // get an entry from the cascade
    pub struct GetEntryInput((holo_hash_core::HoloHashCore, crate::entry::GetOptions));
    pub struct GetEntryOutput(Option<crate::entry::Entry>);
>>>>>>> f7853019
    // @TODO
    pub struct EntryTypePropertiesInput(());
    pub struct EntryTypePropertiesOutput(());
    // hash an entry on the host and get a core hash back
    pub struct EntryHashInput(crate::entry::Entry);
    pub struct EntryHashOutput(holo_hash_core::HoloHashCore);
    // the current system time, in the opinion of the host, as a Duration
    pub struct SysTimeInput(());
    pub struct SysTimeOutput(core::time::Duration);
    // the debug host import takes a DebugMsg to output wherever the host wants to display it
    // it is intended that the zome dev or the HDK provides a little sugar to support arbitrary
    // implementations of Debug, e.g. something like a debug! macro that wraps debug_msg! and the
    // host interface
    // DebugMsg includes line numbers etc. so the wasm can tell the host about it's own code
    pub struct DebugInput(crate::debug::DebugMsg);
    pub struct DebugOutput(());
    // there's nothing to go in or out of a noop
    // used to "defuse" host functions when side effects are not allowed
    pub struct UnreachableInput(());
    pub struct UnreachableOutput(());
    // every externed function that the zome developer exposes to holochain returns GuestOutput
    // as the zome developer can expose callbacks in a "sparse" way based on names and the functions
    // can take different input (e.g. validation vs. hooks like init, etc.) all we can say is that
    // some SerializedBytes are being returned
    // in the case of ZomeExtern functions exposed to a client, the data input/output is entirely
    // arbitrary so we can't say anything at all. In this case the happ developer must BYO
    // deserialization context to match the client, either directly or via. the HDK.
    // note though, that _unlike_ zome externs, the host _does_ know exactly the guest should be
    // returning for callbacks, it's just that the unpacking of the return happens in two steps:
    // - first the sparse callback is triggered with SB input/output
    // - then the guest inflates the expected input or the host the expected output based on the
    //   callback flavour
    pub struct HostInput(crate::SerializedBytes);
    pub struct GuestOutput(crate::SerializedBytes);
);<|MERGE_RESOLUTION|>--- conflicted
+++ resolved
@@ -89,15 +89,9 @@
     // @TODO
     pub struct GetLinksInput(());
     pub struct GetLinksOutput(());
-<<<<<<< HEAD
-    // @TODO
-    pub struct GetEntryInput(());
-    pub struct GetEntryOutput(Option<crate::Entry>);
-=======
     // get an entry from the cascade
     pub struct GetEntryInput((holo_hash_core::HoloHashCore, crate::entry::GetOptions));
-    pub struct GetEntryOutput(Option<crate::entry::Entry>);
->>>>>>> f7853019
+    pub struct GetEntryOutput(Option<crate::Entry>);
     // @TODO
     pub struct EntryTypePropertiesInput(());
     pub struct EntryTypePropertiesOutput(());
