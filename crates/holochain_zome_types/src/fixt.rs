//! Fixturators for zome types

use crate::capability::*;
use crate::crdt::CrdtType;
use crate::element::Element;
use crate::element::SignedHeaderHashed;
use crate::entry::AppEntryBytes;
use crate::entry_def::EntryVisibility;
use crate::header::*;
use crate::link::LinkTag;
use crate::migrate_agent::MigrateAgent;
use crate::prelude::*;
use crate::signature::Signature;
use crate::timestamp::Timestamp;
use crate::validate::RequiredValidationType;
use crate::zome::FunctionName;
use crate::zome::ZomeName;
use crate::Entry;
use ::fixt::prelude::*;
use ::fixt::rng;
use holo_hash::EntryHash;
use holo_hash::*;
use holochain_serialized_bytes::prelude::SerializedBytes;
use std::collections::BTreeMap;
use std::collections::BTreeSet;

pub use holo_hash::fixt::*;

fixturator!(
    ExternIO;
    from Bytes;
);

// Create random timestamps that are guaranteed to be valid UTC date and time (see datetime
// from_timestamp implementation)
//  - valid +'ve seconds, convertible to +'ve i32 when divided by days
//  - valid nanoseconds
fixturator!(
    Timestamp;
    curve Empty {
        Timestamp::from_micros((I64Fixturator::new(Empty).next().unwrap().abs()
           % ((i32::MAX as i64) * 86_400)).abs())
    };
    curve Unpredictable {
        Timestamp::from_micros((I64Fixturator::new(Unpredictable).next().unwrap()
           % ((i32::MAX as i64) * 86_400)).abs())
    };
    curve Predictable {
        Timestamp::from_micros((I64Fixturator::new(Predictable).next().unwrap()
           % ((i32::MAX as i64) * 86_400)).abs())
    };
);

fixturator!(
    EntryVisibility;
    unit variants [ Public Private ] empty Public;
);

fixturator!(
    RequiredValidationType;
    unit variants [ Element SubChain Full ] empty Element;
);

fixturator!(
    AppEntryType;
    constructor fn new(U8, U8, EntryVisibility);
);

impl Iterator for AppEntryTypeFixturator<EntryVisibility> {
    type Item = AppEntryType;
    fn next(&mut self) -> Option<Self::Item> {
        let app_entry = AppEntryTypeFixturator::new(Unpredictable).next().unwrap();
        Some(AppEntryType::new(
            app_entry.id(),
            app_entry.zome_id(),
            self.0.curve,
        ))
    }
}

/// Alias
pub type MaybeSerializedBytes = Option<SerializedBytes>;

fixturator!(
    HeaderBuilderCommon;
    constructor fn new(AgentPubKey, Timestamp, u32, HeaderHash);
);

fixturator!(
    DeleteLink;
    constructor fn from_builder(HeaderBuilderCommon, HeaderHash, EntryHash);
);

fixturator!(
    CreateLink;
    constructor fn from_builder(HeaderBuilderCommon, EntryHash, EntryHash, u8, LinkTag);
);

fixturator!(
    LinkTag; from Bytes;
);

pub struct KnownCreateLink {
    pub base_address: EntryHash,
    pub target_address: EntryHash,
    pub tag: LinkTag,
    pub zome_id: ZomeId,
}

pub struct KnownDeleteLink {
    pub link_add_address: holo_hash::HeaderHash,
    pub base_address: holo_hash::EntryHash,
}

impl Iterator for CreateLinkFixturator<KnownCreateLink> {
    type Item = CreateLink;
    fn next(&mut self) -> Option<Self::Item> {
        let mut f = fixt!(CreateLink);
        f.base_address = self.0.curve.base_address.clone();
        f.target_address = self.0.curve.target_address.clone();
        f.tag = self.0.curve.tag.clone();
        f.zome_id = self.0.curve.zome_id;
        Some(f)
    }
}

impl Iterator for DeleteLinkFixturator<KnownDeleteLink> {
    type Item = DeleteLink;
    fn next(&mut self) -> Option<Self::Item> {
        let mut f = fixt!(DeleteLink);
        f.link_add_address = self.0.curve.link_add_address.clone();
        f.base_address = self.0.curve.base_address.clone();
        Some(f)
    }
}

/// a curve to spit out Entry::App values
#[derive(Clone)]
pub struct AppEntry;

/// A curve to make headers have public entry types
#[derive(Clone)]
pub struct PublicCurve;

fixturator!(
    ZomeName;
    from String;
);

fixturator!(
    with_vec 0 5;
    FunctionName;
    from String;
);

fixturator!(
    CapSecret;
    curve Empty [0; CAP_SECRET_BYTES].into();
    curve Unpredictable {
        let mut rng = rng();
        let upper = rng.gen::<[u8; CAP_SECRET_BYTES / 2]>();
        let lower = rng.gen::<[u8; CAP_SECRET_BYTES / 2]>();
        let mut inner = [0; CAP_SECRET_BYTES];
        inner[..CAP_SECRET_BYTES / 2].copy_from_slice(&lower);
        inner[CAP_SECRET_BYTES / 2..].copy_from_slice(&upper);
        inner.into()
    };
    curve Predictable [get_fixt_index!() as u8; CAP_SECRET_BYTES].into();
);

fixturator!(
    ZomeId;
    from u8;
);

fixturator!(
    ZomeInfo;
<<<<<<< HEAD
    constructor fn new(ZomeName, ZomeId, EntryDefs, FunctionNameVec);
=======
    constructor fn new(ZomeName, ZomeId, SerializedBytes, EntryDefs);
>>>>>>> 1a8bfbe9
);

fixturator!(
    AgentInfo;
    constructor fn new(AgentPubKey, AgentPubKey);
);

fixturator!(
    CapClaim;
    constructor fn new(String, AgentPubKey, CapSecret);
);

newtype_fixturator!(Signature<SixtyFourBytes>);

pub type SignatureVec = Vec<Signature>;
fixturator!(
    SignatureVec;
    curve Empty vec![];
    curve Unpredictable {
        let min_len = 0;
        let max_len = 5;
        let mut rng = rng();
        let len = rng.gen_range(min_len, max_len);
        let mut signature_fixturator = SignatureFixturator::new(Unpredictable);
        let mut signatures = vec![];
        for _ in 0..len {
            signatures.push(signature_fixturator.next().unwrap());
        }
        signatures
    };
    curve Predictable {
        let mut index = get_fixt_index!();
        let mut signature_fixturator = SignatureFixturator::new_indexed(Predictable, index);
        let mut signatures = vec![];
        for _ in 0..3 {
            signatures.push(signature_fixturator.next().unwrap());
        }
        index += 1;
        set_fixt_index!(index);
        signatures
    };
);

fixturator!(
    MigrateAgent;
    unit variants [ Open Close ] empty Close;
);

fixturator!(
    GrantedFunction;
    curve Empty (
        ZomeNameFixturator::new_indexed(Empty, get_fixt_index!()).next().unwrap(),
        FunctionNameFixturator::new_indexed(Empty, get_fixt_index!()).next().unwrap()
    );
    curve Unpredictable (
        ZomeNameFixturator::new_indexed(Unpredictable, get_fixt_index!()).next().unwrap(),
        FunctionNameFixturator::new_indexed(Unpredictable, get_fixt_index!()).next().unwrap()
    );
    curve Predictable (
        ZomeNameFixturator::new_indexed(Predictable, get_fixt_index!()).next().unwrap(),
        FunctionNameFixturator::new_indexed(Predictable, get_fixt_index!()).next().unwrap()
    );
);

fixturator!(
    CurryPayloads;
    curve Empty CurryPayloads(BTreeMap::new());
    curve Unpredictable {
        let mut rng = rng();
        let number_of_payloads = rng.gen_range(0, 5);

        let mut payloads: BTreeMap<GrantedFunction, SerializedBytes> = BTreeMap::new();
        let mut granted_function_fixturator = GrantedFunctionFixturator::new_indexed(Unpredictable, get_fixt_index!());
        let mut sb_fixturator = SerializedBytesFixturator::new_indexed(Unpredictable, get_fixt_index!());
        for _ in 0..number_of_payloads {
            payloads.insert(granted_function_fixturator.next().unwrap(), sb_fixturator.next().unwrap());
        }
        CurryPayloads(payloads)
    };
    curve Predictable {
        let mut rng = rand::thread_rng();
        let number_of_payloads = rng.gen_range(0, 5);

        let mut payloads: BTreeMap<GrantedFunction, SerializedBytes> = BTreeMap::new();
        let mut granted_function_fixturator = GrantedFunctionFixturator::new_indexed(Predictable, get_fixt_index!());
        let mut sb_fixturator = SerializedBytesFixturator::new_indexed(Predictable, get_fixt_index!());
        for _ in 0..number_of_payloads {
            payloads.insert(granted_function_fixturator.next().unwrap(), sb_fixturator.next().unwrap());
        }
        CurryPayloads(payloads)
    };
);

fixturator!(
    ZomeCallCapGrant;
    curve Empty {
        ZomeCallCapGrant::new(
            StringFixturator::new(Empty).next().unwrap(),
            CapAccessFixturator::new(Empty).next().unwrap(),
            {
                let mut rng = rng();
                let number_of_zomes = rng.gen_range(0, 5);

                let mut granted_functions: GrantedFunctions = BTreeSet::new();
                for _ in 0..number_of_zomes {
                    granted_functions.insert(GrantedFunctionFixturator::new(Empty).next().unwrap());
                }
                granted_functions
            }, // CurryPayloadsFixturator::new(Empty).next().unwrap(),
        )
    };
    curve Unpredictable {
        ZomeCallCapGrant::new(
            StringFixturator::new(Unpredictable).next().unwrap(),
            CapAccessFixturator::new(Unpredictable).next().unwrap(),
            {
                let mut rng = rand::thread_rng();
                let number_of_zomes = rng.gen_range(0, 5);

                let mut granted_functions: GrantedFunctions = BTreeSet::new();
                for _ in 0..number_of_zomes {
                    granted_functions.insert(
                        GrantedFunctionFixturator::new(Unpredictable)
                            .next()
                            .unwrap(),
                    );
                }
                granted_functions
            },
            // CurryPayloadsFixturator::new(Unpredictable).next().unwrap(),
        )
    };
    curve Predictable {
        ZomeCallCapGrant::new(
            StringFixturator::new_indexed(Predictable, get_fixt_index!())
                .next()
                .unwrap(),
            CapAccessFixturator::new_indexed(Predictable, get_fixt_index!())
                .next()
                .unwrap(),
            {
                let mut granted_functions: GrantedFunctions = BTreeSet::new();
                for _ in 0..get_fixt_index!() % 3 {
                    granted_functions
                        .insert(GrantedFunctionFixturator::new(Predictable).next().unwrap());
                }
                granted_functions
            },
            // CurryPayloadsFixturator::new(Predictable).next().unwrap(),
        )
    };
);

fixturator!(
    CapAccess;

    enum [ Unrestricted Transferable Assigned ];

    curve Empty {
        match CapAccessVariant::random() {
            CapAccessVariant::Unrestricted => CapAccess::from(()),
            CapAccessVariant::Transferable => CapAccess::from(CapSecretFixturator::new_indexed(Empty, get_fixt_index!()).next().unwrap()),
            CapAccessVariant::Assigned => CapAccess::from((
                CapSecretFixturator::new_indexed(Empty, get_fixt_index!()).next().unwrap(),
                BTreeSet::new()
            ))
        }
    };

    curve Unpredictable {
        match CapAccessVariant::random() {
            CapAccessVariant::Unrestricted => CapAccess::from(()),
            CapAccessVariant::Transferable => {
                CapAccess::from(CapSecretFixturator::new_indexed(Unpredictable, get_fixt_index!()).next().unwrap())
            },
            CapAccessVariant::Assigned => {
                let mut rng = rand::thread_rng();
                let number_of_assigned = rng.gen_range(0, 5);

                CapAccess::from((
                    CapSecretFixturator::new_indexed(Unpredictable, get_fixt_index!()).next().unwrap(),
                    {
                        let mut set: BTreeSet<AgentPubKey> = BTreeSet::new();
                        for _ in 0..number_of_assigned {
                            set.insert(AgentPubKeyFixturator::new_indexed(Unpredictable, get_fixt_index!()).next().unwrap());
                        }
                        set
                    }
                ))
            }
        }
    };

    curve Predictable {
        match CapAccessVariant::nth(get_fixt_index!()) {
            CapAccessVariant::Unrestricted => CapAccess::from(()),
            CapAccessVariant::Transferable => CapAccess::from(CapSecretFixturator::new_indexed(Predictable, get_fixt_index!()).next().unwrap()),
            CapAccessVariant::Assigned => CapAccess::from((
                CapSecretFixturator::new_indexed(Predictable, get_fixt_index!()).next().unwrap(),
            {
                let mut set: BTreeSet<AgentPubKey> = BTreeSet::new();
                for _ in 0..get_fixt_index!() % 3 {
                    set.insert(AgentPubKeyFixturator::new_indexed(Predictable, get_fixt_index!()).next().unwrap());
                }
                set
            }))
        }
    };
);

fixturator!(
    CapGrant;
    variants [ ChainAuthor(AgentPubKey) RemoteAgent(ZomeCallCapGrant) ];
);

pub fn element_with_no_entry(signature: Signature, header: Header) -> Element {
    let shh =
        SignedHeaderHashed::with_presigned(HeaderHashed::from_content_sync(header), signature);
    Element::new(shh, None)
}

fixturator!(
    Entry;
    variants [
        Agent(AgentPubKey)
        App(AppEntryBytes)
        CapClaim(CapClaim)
        CapGrant(ZomeCallCapGrant)
    ];

    curve AppEntry {
        Entry::App(
            AppEntryBytesFixturator::new_indexed(Unpredictable, get_fixt_index!()).next().unwrap()
        )
    };
);
use std::convert::TryFrom;

fixturator!(
    AppEntryBytes;
    curve Empty AppEntryBytes::try_from(
        SerializedBytesFixturator::new_indexed(Empty, get_fixt_index!())
            .next()
            .unwrap()
        ).unwrap();

    curve Predictable AppEntryBytes::try_from(
        SerializedBytesFixturator::new_indexed(Predictable, get_fixt_index!())
            .next()
            .unwrap()
        ).unwrap();

    curve Unpredictable AppEntryBytes::try_from(
        SerializedBytesFixturator::new_indexed(Unpredictable, get_fixt_index!())
            .next()
            .unwrap()
        ).unwrap();
);

fixturator!(
    CrdtType;
    curve Empty CrdtType;
    curve Unpredictable CrdtType;
    curve Predictable CrdtType;
);

fixturator!(
    EntryDefId;
    from String;
);

fixturator!(
    RequiredValidations;
    from u8;
);

fixturator!(
    EntryDef;
    constructor fn new(EntryDefId, EntryVisibility, CrdtType, RequiredValidations, RequiredValidationType);
);

fixturator!(
    EntryDefs;
    curve Empty Vec::new().into();
    curve Unpredictable {
        let mut rng = rand::thread_rng();
        let number_of_defs = rng.gen_range(0, 5);

        let mut defs = vec![];
        let mut entry_def_fixturator = EntryDefFixturator::new(Unpredictable);
        for _ in 0..number_of_defs {
            defs.push(entry_def_fixturator.next().unwrap());
        }
        defs.into()
    };
    curve Predictable {
        let mut defs = vec![];
        let mut entry_def_fixturator = EntryDefFixturator::new(Predictable);
        for _ in 0..3 {
            defs.push(entry_def_fixturator.next().unwrap());
        }
        defs.into()
    };
);

fixturator!(
    Dna;
    constructor fn from_builder(DnaHash, HeaderBuilderCommon);
);

fixturator! {
    MaybeSerializedBytes;
    enum [ Some None ];
    curve Empty MaybeSerializedBytes::None;
    curve Unpredictable match MaybeSerializedBytesVariant::random() {
        MaybeSerializedBytesVariant::None => MaybeSerializedBytes::None,
        MaybeSerializedBytesVariant::Some => MaybeSerializedBytes::Some(fixt!(SerializedBytes)),
    };
    curve Predictable match MaybeSerializedBytesVariant::nth(get_fixt_index!()) {
        MaybeSerializedBytesVariant::None => MaybeSerializedBytes::None,
        MaybeSerializedBytesVariant::Some => MaybeSerializedBytes::Some(SerializedBytesFixturator::new_indexed(Predictable, get_fixt_index!()).next().unwrap()),
    };
}

fixturator! {
    EntryType;
    enum [ AgentPubKey App CapClaim CapGrant ];
    curve Empty EntryType::AgentPubKey;
    curve Unpredictable match EntryTypeVariant::random() {
        EntryTypeVariant::AgentPubKey => EntryType::AgentPubKey,
        EntryTypeVariant::App => EntryType::App(fixt!(AppEntryType)),
        EntryTypeVariant::CapClaim => EntryType::CapClaim,
        EntryTypeVariant::CapGrant => EntryType::CapGrant,
    };
    curve Predictable match EntryTypeVariant::nth(get_fixt_index!()) {
        EntryTypeVariant::AgentPubKey => EntryType::AgentPubKey,
        EntryTypeVariant::App => EntryType::App(AppEntryTypeFixturator::new_indexed(Predictable, get_fixt_index!()).next().unwrap()),
        EntryTypeVariant::CapClaim => EntryType::CapClaim,
        EntryTypeVariant::CapGrant => EntryType::CapGrant,
    };
    curve PublicCurve {
        let aet = fixt!(AppEntryType);
        EntryType::App(AppEntryType::new(aet.id(), aet.zome_id(), EntryVisibility::Public))
    };
}

fixturator!(
    AgentValidationPkg;
    constructor fn from_builder(HeaderBuilderCommon, MaybeSerializedBytes);
);

fixturator!(
    InitZomesComplete;
    constructor fn from_builder(HeaderBuilderCommon);
);

fixturator!(
    OpenChain;
    constructor fn from_builder(HeaderBuilderCommon, DnaHash);
);

fixturator!(
    CloseChain;
    constructor fn from_builder(HeaderBuilderCommon, DnaHash);
);

fixturator!(
    Create;
    constructor fn from_builder(HeaderBuilderCommon, EntryType, EntryHash);

    curve PublicCurve {
        let mut ec = fixt!(Create);
        ec.entry_type = fixt!(EntryType, PublicCurve);
        ec
    };
    curve EntryType {
        let mut ec = CreateFixturator::new_indexed(Unpredictable, get_fixt_index!()).next().unwrap();
        ec.entry_type = get_fixt_curve!();
        ec
    };
    curve Entry {
        let et = match get_fixt_curve!() {
            Entry::App(_) | Entry::CounterSign(_, _) => EntryType::App(AppEntryTypeFixturator::new_indexed(Unpredictable, get_fixt_index!()).next().unwrap()),
            Entry::Agent(_) => EntryType::AgentPubKey,
            Entry::CapClaim(_) => EntryType::CapClaim,
            Entry::CapGrant(_) => EntryType::CapGrant,
        };
        CreateFixturator::new_indexed(et, get_fixt_index!()).next().unwrap()
    };
);

type EntryTypeEntryHash = (EntryType, EntryHash);

fixturator!(
    Update;
    constructor fn from_builder(HeaderBuilderCommon, EntryHash, HeaderHash, EntryType, EntryHash);

    curve PublicCurve {
        let mut eu = fixt!(Update);
        eu.entry_type = fixt!(EntryType, PublicCurve);
        eu
    };

    curve EntryType {
        let mut eu = UpdateFixturator::new_indexed(Unpredictable, get_fixt_index!()).next().unwrap();
        eu.entry_type = get_fixt_curve!();
        eu
    };

    curve EntryTypeEntryHash {
        let mut u = UpdateFixturator::new_indexed(Unpredictable, get_fixt_index!()).next().unwrap();
        u.entry_type = get_fixt_curve!().0;
        u.entry_hash = get_fixt_curve!().1;
        u
    };

    curve Entry {
        let et = match get_fixt_curve!() {
            Entry::App(_) | Entry::CounterSign(_, _) => EntryType::App(AppEntryTypeFixturator::new_indexed(Unpredictable, get_fixt_index!()).next().unwrap()),
            Entry::Agent(_) => EntryType::AgentPubKey,
            Entry::CapClaim(_) => EntryType::CapClaim,
            Entry::CapGrant(_) => EntryType::CapGrant,
        };
        let eh = EntryHash::with_data_sync(&get_fixt_curve!());
        UpdateFixturator::new_indexed((et, eh), get_fixt_index!()).next().unwrap()
    };
);

fixturator!(
    Delete;
    constructor fn from_builder(HeaderBuilderCommon, HeaderHash, EntryHash);
);

fixturator!(
    Header;
    variants [
        Dna(Dna)
        AgentValidationPkg(AgentValidationPkg)
        InitZomesComplete(InitZomesComplete)
        CreateLink(CreateLink)
        DeleteLink(DeleteLink)
        OpenChain(OpenChain)
        CloseChain(CloseChain)
        Create(Create)
        Update(Update)
        Delete(Delete)
    ];

    curve PublicCurve {
        match fixt!(Header) {
            Header::Create(_) => Header::Create(fixt!(Create, PublicCurve)),
            Header::Update(_) => Header::Update(fixt!(Update, PublicCurve)),
            other_type => other_type,
        }
    };
);

fixturator!(
    HeaderHashed;
    constructor fn from_content_sync(Header);
);

fixturator!(
    with_vec 0 5;
    SignedHeaderHashed;
    constructor fn with_presigned(HeaderHashed, Signature);
);

fixturator!(
    Zome;
    constructor fn new(ZomeName, ZomeDef);
);

fixturator!(
    Zomes;
    curve Empty Vec::new();
    curve Unpredictable {
        // @todo implement unpredictable zomes
        ZomesFixturator::new(Empty).next().unwrap()
    };
    curve Predictable {
        // @todo implement predictable zomes
        ZomesFixturator::new(Empty).next().unwrap()
    };
);

fixturator!(
    ZomeDef;
    constructor fn from_hash(WasmHash);
);

fixturator!(
    DnaDef;
    curve Empty DnaDef {
        name: StringFixturator::new_indexed(Empty, get_fixt_index!())
            .next()
            .unwrap(),
        uid: StringFixturator::new_indexed(Empty, get_fixt_index!())
            .next()
            .unwrap(),
        properties: SerializedBytesFixturator::new_indexed(Empty, get_fixt_index!())
            .next()
            .unwrap(),
        zomes: ZomesFixturator::new_indexed(Empty, get_fixt_index!())
            .next()
            .unwrap(),
    };

    curve Unpredictable DnaDef {
        name: StringFixturator::new_indexed(Unpredictable, get_fixt_index!())
            .next()
            .unwrap(),
        uid: StringFixturator::new_indexed(Unpredictable, get_fixt_index!())
            .next()
            .unwrap(),
        properties: SerializedBytesFixturator::new_indexed(Unpredictable, get_fixt_index!())
            .next()
            .unwrap(),
        zomes: ZomesFixturator::new_indexed(Unpredictable, get_fixt_index!())
            .next()
            .unwrap(),
    };

    curve Predictable DnaDef {
        name: StringFixturator::new_indexed(Predictable, get_fixt_index!())
            .next()
            .unwrap(),
        uid: StringFixturator::new_indexed(Predictable, get_fixt_index!())
            .next()
            .unwrap(),
        properties: SerializedBytesFixturator::new_indexed(Predictable, get_fixt_index!())
            .next()
            .unwrap(),
        zomes: ZomesFixturator::new_indexed(Predictable, get_fixt_index!())
            .next()
            .unwrap(),
    };
);<|MERGE_RESOLUTION|>--- conflicted
+++ resolved
@@ -175,11 +175,7 @@
 
 fixturator!(
     ZomeInfo;
-<<<<<<< HEAD
-    constructor fn new(ZomeName, ZomeId, EntryDefs, FunctionNameVec);
-=======
-    constructor fn new(ZomeName, ZomeId, SerializedBytes, EntryDefs);
->>>>>>> 1a8bfbe9
+    constructor fn new(ZomeName, ZomeId, SerializedBytes, EntryDefs, FunctionNameVec);
 );
 
 fixturator!(
