[package]
name = "holochain_zome_types"
version = "0.0.4-dev.0"
description = "Holochain zome types"
license = "Apache-2.0"
homepage = "https://github.com/holochain/holochain"
documentation = "https://github.com/holochain/holochain"
readme = "README.md"
authors = [ "Holochain Core Dev Team <devcore@holochain.org>" ]
edition = "2018"

# See more keys and their definitions at https://doc.rust-lang.org/cargo/reference/manifest.html

[dependencies]
chrono = "0.4.6"
holo_hash = { version = "0.0.4-dev.0", path = "../holo_hash" }
holochain_serialized_bytes = "=0.0.51"
paste = "=1.0.5"
serde = { version = "1.0", features = [ "derive" ] }
serde_bytes = "0.11"
subtle = "2"
thiserror = "1.0.22"
tracing = "0.1"
holochain_wasmer_common = "=0.0.73"

# fixturator dependencies
fixt = { version = "0.0.4-dev.0", path = "../fixt", optional = true }
strum = { version = "0.18.0", optional = true }
rand = {version = "0.7", optional = true}

# sqlite dependencies
rusqlite = { version = "0.25", optional = true }
num_enum = { version = "0.5", optional = true }

# full-dna-def dependencies
derive_builder = { version = "0.9", optional = true }
nanoid = { version = "0.3", optional = true }
shrinkwraprs = { version = "0.3", optional = true }

<<<<<<< HEAD
arbitrary = { version = "1.0", features = ["derive"], optional = true}

=======
# arbitrary
arbitrary = { version = "1.0", features = ["derive"], optional = true}

# contrafact
contrafact = { version = "0.1.0-dev.1", optional = true }
once_cell = { version = "1.4", optional = true }

# for hex encoding of signatures
subtle-encoding = {version = "0.5", optional = true}

[dev-dependencies]
once_cell = { version = "1.4", optional = false }

>>>>>>> dc51e5d2
[features]
default = ["full-dna-def", "fixturators", "test_utils", "subtle-encoding"]

# Extra impls for DnaDef, including InlineZome, which are not used in Wasm
# but used in Holochain
full-dna-def = ["derive_builder", "nanoid", "shrinkwraprs"]

full = ["default", "rusqlite", "num_enum"]

fixturators = ["fixt", "rand", "strum", "holo_hash/fixturators", ]

<<<<<<< HEAD
test_utils = ["holo_hash/hashing", "holo_hash/test_utils", "full-dna-def", "arbitrary", "holo_hash/arbitrary"]
=======
test_utils = [
  "arbitrary",
  "contrafact",
  "once_cell",
  "holo_hash/arbitrary",
  "holo_hash/hashing",
  "holo_hash/test_utils",
  "holochain_serialized_bytes/arbitrary",
  "full-dna-def"
]
>>>>>>> dc51e5d2
<|MERGE_RESOLUTION|>--- conflicted
+++ resolved
@@ -37,10 +37,6 @@
 nanoid = { version = "0.3", optional = true }
 shrinkwraprs = { version = "0.3", optional = true }
 
-<<<<<<< HEAD
-arbitrary = { version = "1.0", features = ["derive"], optional = true}
-
-=======
 # arbitrary
 arbitrary = { version = "1.0", features = ["derive"], optional = true}
 
@@ -54,7 +50,6 @@
 [dev-dependencies]
 once_cell = { version = "1.4", optional = false }
 
->>>>>>> dc51e5d2
 [features]
 default = ["full-dna-def", "fixturators", "test_utils", "subtle-encoding"]
 
@@ -66,9 +61,6 @@
 
 fixturators = ["fixt", "rand", "strum", "holo_hash/fixturators", ]
 
-<<<<<<< HEAD
-test_utils = ["holo_hash/hashing", "holo_hash/test_utils", "full-dna-def", "arbitrary", "holo_hash/arbitrary"]
-=======
 test_utils = [
   "arbitrary",
   "contrafact",
@@ -78,5 +70,4 @@
   "holo_hash/test_utils",
   "holochain_serialized_bytes/arbitrary",
   "full-dna-def"
-]
->>>>>>> dc51e5d2
+]