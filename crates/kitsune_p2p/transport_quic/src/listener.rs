--- conflicted
+++ resolved
@@ -359,9 +359,9 @@
 
 // TODO - modernize all this taking hints from TLS code in proxy crate.
 mod danger {
-<<<<<<< HEAD
     use kitsune_p2p_types::transport::TransportError;
     use kitsune_p2p_types::transport::TransportResult;
+    use once_cell::sync::Lazy;
     use quinn::Certificate;
     use quinn::CertificateChain;
     use quinn::ClientConfig;
@@ -370,14 +370,6 @@
     use quinn::ServerConfig;
     use quinn::ServerConfigBuilder;
     use quinn::TransportConfig;
-=======
-    use kitsune_p2p_types::transport::{TransportError, TransportResult};
-    use once_cell::sync::Lazy;
-    use quinn::{
-        Certificate, CertificateChain, ClientConfig, ClientConfigBuilder, PrivateKey, ServerConfig,
-        ServerConfigBuilder, TransportConfig,
-    };
->>>>>>> 57df2f80
     use std::sync::Arc;
 
     static TRANSPORT: Lazy<Arc<quinn::TransportConfig>> = Lazy::new(|| {
