use kitsune_p2p_types::{combinators::second, dht::region::Region};

use super::*;

#[derive(Clone, derive_more::Deref)]
/// A queue of missing op hashes that have been batched
/// for future processing.
pub struct OpsBatchQueue(Share<OpsBatchQueueInner>);

/// Each queue is associated with a bloom filter that
/// this node received from the remote node and given an unique id.
pub struct OpsBatchQueueInner {
    /// A simple always increasing usize
    /// is used to give the queues unique ids.
    next_id: usize,
    queues: HashMap<usize, VecDeque<QueuedOps>>,
    region_queue: VecDeque<Region>,
}

/// Identify the next items to process from the region queue.
/// Always returns at least one item if the queue is not empty, regardless of size constraints.
/// The total size of regions returned will be less than the batch size, unless the first item
/// on its own is larger than the batch size.
pub fn get_region_queue_batch(queue: &mut VecDeque<Region>, batch_size: u32) -> Vec<Region> {
    let mut size = 0;
    let mut to_fetch = vec![];
    let mut first = true;
    while let Some(region) = queue.front() {
        size += region.data.size;
        if first || size <= batch_size {
            to_fetch.push(queue.pop_front().unwrap());
        }
        first = false;
        if size > batch_size {
            break;
        }
    }
    to_fetch
}

/// Queued missing ops hashes can either
/// be saved as the remaining hashes or if this
/// is too large the bloom filter is saved so the
/// remaining hashes can be generated in the future.
enum QueuedOps {
    /// Hashes that need to be fetched and returned
    /// as missing ops to a remote node.
    Hashes(Vec<Arc<KitsuneOpHash>>),
    /// A remote nodes bloom filter that has been adjusted
    /// to the remaining time window to fetch the remaining hashes.
    Bloom(TimedBloomFilter),
}

impl ShardedGossipLocal {
    /// Incoming ops bloom.
    /// - Send back chunks of missing ops.
    /// - Don't send a chunk larger then MAX_SEND_BUF_SIZE.
    pub(super) async fn incoming_op_bloom(
        &self,
        state: RoundState,
        mut remote_bloom: TimedBloomFilter,
        mut queue_id: Option<usize>,
    ) -> KitsuneResult<Vec<ShardedGossipWire>> {
        // Check which ops are missing.
        let missing_hashes = self
            .check_op_bloom((*state.common_arc_set).clone(), &remote_bloom)
            .await?;

        let missing_hashes = match missing_hashes {
            bloom::Batch::Complete(hashes) => hashes,
            bloom::Batch::Partial { cursor, data } => {
                // If a partial batch of hashes was found for this bloom then adjust
                // the remote blooms time window to the cursor and queue it for future processing.
                remote_bloom.time.start = cursor;

                // Queue this bloom using the unique id if there is one.
                let id = state.ops_batch_queue.0.share_mut(|queue, _| {
                    Ok(queue.push_back(queue_id, QueuedOps::Bloom(remote_bloom)))
                })?;

                // If there was no id then a new one is created from the push_back call.
                queue_id = Some(id);

                data
            }
        };

        self.batch_missing_ops_from_bloom(state, missing_hashes, queue_id)
            .await
    }

    pub(super) async fn queue_incoming_regions(
        &self,
        state: RoundState,
        region_set: RegionSetLtcs,
    ) -> KitsuneResult<Vec<ShardedGossipWire>> {
<<<<<<< HEAD
        if let Some(sent) = state.region_set_sent.as_ref().map(|r| (**r).clone()) {
            // because of the order of arguments, the diff regions will contain the data
            // from *our* side, not our partner's.
            let diff_regions = sent
                .diff((region_set).clone())
                .map_err(KitsuneError::other)?;

            // subdivide any regions which are too large to fit in a batch.
            // TODO: PERF: this does a DB query per region, and potentially many more for large
            // regions which need to be split many times. Check to make sure this
            // doesn't become a hotspot.
            let limited_regions = self
                .host_api
                .query_size_limited_regions(
                    self.space.clone(),
                    self.tuning_params.gossip_max_batch_size,
                    diff_regions,
                )
                .await
                .map_err(KitsuneError::other)?;

            state.ops_batch_queue.0.share_mut(|queue, _| {
                for region in limited_regions {
                    queue.region_queue.push_back(region)
                }
                Ok(())
            })?;
=======
        Ok(
            if let Some(sent) = state.region_set_sent.as_ref().map(|r| (**r).clone()) {
                // because of the order of arguments, the diff regions will contain the data
                // from *our* side, not our partner's.
                let diff_regions = sent
                    .diff((region_set).clone())
                    .map_err(KitsuneError::other)?;

                // This is a good place to see all the region data go by.
                // Note, this is a LOT of output!
                // tracing::info!("region diffs ({}): {:?}", diff_regions.len(), diff_regions);

                // subdivide any regions which are too large to fit in a batch.
                // TODO: PERF: this does a DB query per region, and potentially many more for large
                // regions which need to be split many times. Check to make sure this
                // doesn't become a hotspot.
                let limited_regions = self
                    .host_api
                    .query_size_limited_regions(
                        self.space.clone(),
                        self.tuning_params.gossip_max_batch_size,
                        diff_regions,
                    )
                    .await
                    .map_err(KitsuneError::other)?;

                state.ops_batch_queue.0.share_mut(|queue, _| {
                    for region in limited_regions {
                        queue.region_queue.push_back(region)
                    }
                    Ok(())
                })?;
>>>>>>> ecad66c5

            self.process_next_region_batch(state).await
        } else {
            Err(KitsuneError::other("We received OpRegions gossip without sending any ourselves. This can only happen if Recent gossip somehow sends an OpRegions message."))
        }
    }

    pub(super) async fn process_next_region_batch(
        &self,
        state: RoundState,
    ) -> KitsuneResult<Vec<ShardedGossipWire>> {
        let topo = self
            .host_api
            .get_topology(self.space.clone())
            .await
            .map_err(KitsuneError::other)?;

        let (to_fetch, finished) = state.ops_batch_queue.share_mut(|queues, _| {
            let items = get_region_queue_batch(
                &mut queues.region_queue,
                self.tuning_params.gossip_max_batch_size,
            );
            Ok((items, queues.region_queue.is_empty()))
        })?;

        let bounds: Vec<_> = to_fetch
            .into_iter()
            .map(|r| r.coords.to_bounds(&topo))
            .collect();
        // TODO: make region set diffing more robust to different times (arc power differences are already handled)

        let ops = self
            .evt_sender
            .fetch_op_data(FetchOpDataEvt {
                space: self.space.clone(),
                query: FetchOpDataEvtQuery::Regions(bounds),
            })
            .await
            .map_err(KitsuneError::other)?
            .into_iter()
            .map(second)
            .collect();

        let finished_val = if finished { 2 } else { 1 };
        Ok(vec![ShardedGossipWire::missing_ops(ops, finished_val)])
    }

    /// Generate the next batch of missing ops.
    pub(super) async fn next_missing_ops_batch(
        &self,
        state: RoundState,
    ) -> KitsuneResult<Vec<ShardedGossipWire>> {
        match self.gossip_type {
            GossipType::Historical => self.process_next_region_batch(state).await,
            GossipType::Recent => {
                // Pop the next queued batch.
                let next_batch = state
                    .ops_batch_queue
                    .0
                    .share_mut(|queue, _| Ok(queue.pop_front()))?;

                match next_batch {
                    // The next batch is hashes, batch them into ops using the queue id.
                    Some((queue_id, QueuedOps::Hashes(missing_hashes))) => {
                        self.batch_missing_ops_from_bloom(state, missing_hashes, Some(queue_id))
                            .await
                    }
                    // The next batch is a bloom so the hashes need to be fetched before
                    // fetching the hashes.
                    Some((queue_id, QueuedOps::Bloom(remote_bloom))) => {
                        self.incoming_op_bloom(state, remote_bloom, Some(queue_id))
                            .await
                    }
                    // Nothing is queued so this node is done.
                    None => Ok(vec![ShardedGossipWire::missing_ops(
                        Vec::with_capacity(0),
                        MissingOpsStatus::AllComplete as u8,
                    )]),
                }
            }
        }
    }

    /// Fetch missing ops into the appropriate size chunks of
    /// and batch for future processing if there is too much data.
    async fn batch_missing_ops_from_bloom(
        &self,
        state: RoundState,
        mut missing_hashes: Vec<Arc<KitsuneOpHash>>,
        mut queue_id: Option<usize>,
    ) -> KitsuneResult<Vec<ShardedGossipWire>> {
        let num_missing = missing_hashes.len();
        let mut gossip = Vec::new();

        // Fetch the missing ops if there is any.
        let missing_ops = if missing_hashes.is_empty() {
            Vec::with_capacity(0)
        } else {
            self.evt_sender
                .fetch_op_data(FetchOpDataEvt {
                    space: self.space.clone(),
                    query: FetchOpDataEvtQuery::Hashes(missing_hashes.clone()),
                })
                .await
                .map_err(KitsuneError::other)?
                .into_iter()
                .map(second)
                .collect()
        };

        let got_len = missing_ops.len();

        // If there is less ops then missing hashes the call was batched.
        let is_batched = got_len < num_missing;

        if is_batched {
            // Queue the remaining hashes for future processing.
            let id = state.ops_batch_queue.0.share_mut(|queue, _| {
                Ok(queue.push_back(
                    queue_id,
                    QueuedOps::Hashes(missing_hashes.drain(got_len..).collect()),
                ))
            })?;
            queue_id = Some(id);
        }

        // If this call is part of a queue and then queue
        // is not empty then the final chunk is set to [`BatchComplete`]
        // otherwise this is the final batch for this remote bloom
        // and the final chunk is set to [`AllComplete`].
        let complete = match queue_id {
            Some(queue_id) => {
                if state
                    .ops_batch_queue
                    .0
                    .share_ref(|queue| Ok(queue.is_empty(&queue_id)))?
                {
                    MissingOpsStatus::AllComplete as u8
                } else {
                    MissingOpsStatus::BatchComplete as u8
                }
            }
            None => MissingOpsStatus::AllComplete as u8,
        };

        // Chunk the ops into multiple gossip messages if needed.
        into_chunks(&mut gossip, missing_ops, complete);

        Ok(gossip)
    }

    /// Incoming ops that were missing from this nodes bloom filter.
    pub(super) async fn incoming_missing_ops(&self, ops: Vec<KOp>) -> KitsuneResult<()> {
        // Put the ops in the agents that contain the ops within their arcs.
        store::put_ops(&self.evt_sender, &self.space, ops).await?;

        Ok(())
    }
}

/// Separate gossip into chunks to keep messages under the max size.
// pair(maackle, freesig): can use this for chunking, see above fn for use
fn into_chunks(gossip: &mut Vec<ShardedGossipWire>, ops: Vec<KOp>, complete: u8) {
    let mut chunk = Vec::with_capacity(ops.len());
    let mut size = 0;

    // If there are no ops missing we send back an empty final chunk
    // so the other side knows we're done.
    if ops.is_empty() {
        gossip.push(ShardedGossipWire::missing_ops(
            Vec::with_capacity(0),
            complete,
        ));
    }

    for op in ops {
        // Bytes for this op.
        let bytes = op.size();

        // Check if this op will fit without going over the max.
        if size + bytes <= MAX_SEND_BUF_BYTES {
            // Op will fit so add it to the chunk and update the size.
            chunk.push(op);
            size += bytes;
        } else {
            // Op won't fit so flush the chunk.
            // There will be at least one more chunk so this isn't the final.
            gossip.push(ShardedGossipWire::missing_ops(
                std::mem::take(&mut chunk),
                MissingOpsStatus::ChunkComplete as u8,
            ));
            // Reset the size to this ops size.
            size = bytes;
            // Push this op onto the next chunk.
            chunk.push(op);
        }
    }
    // If there is a final chunk to write then add it and set it to final.
    if !chunk.is_empty() {
        gossip.push(ShardedGossipWire::missing_ops(chunk, complete));
    }
}

impl OpsBatchQueue {
    /// Create a new set of queues.
    pub fn new() -> Self {
        Self(Share::new(OpsBatchQueueInner::new()))
    }

    /// Check if all queues are empty.
    pub fn is_empty(&self) -> bool {
        self.0
            .share_mut(|i, _| {
                i.queues.retain(|_, q| !q.is_empty());
                Ok(i.queues.is_empty())
            })
            .unwrap_or(true)
    }
}

impl OpsBatchQueueInner {
    fn new() -> Self {
        Self {
            next_id: 0,
            queues: HashMap::new(),
            region_queue: VecDeque::new(),
        }
    }

    fn new_id(&mut self) -> usize {
        let id = self.next_id;
        self.next_id += 1;
        id
    }

    /// Push some queued missing ops hashes onto the back of a queue.
    /// If a unique id is provided then that queue is used otherwise
    /// a new id is generated.
    fn push_back(&mut self, id: Option<usize>, queued: QueuedOps) -> usize {
        let id = id.unwrap_or_else(|| self.new_id());
        {
            let queue = self.queues.entry(id).or_insert_with(VecDeque::new);
            queue.push_back(queued);
        }
        self.queues.retain(|_, q| !q.is_empty());
        id
    }

    /// Pop some queue missing op hashes of any queue.
    fn pop_front(&mut self) -> Option<(usize, QueuedOps)> {
        self.queues.retain(|_, q| !q.is_empty());
        let (id, queue) = self.queues.iter_mut().next()?;
        Some((*id, queue.pop_front()?))
    }

    // Check if a particular queue is empty.
    fn is_empty(&self, id: &usize) -> bool {
        self.queues.get(id).map_or(true, |q| q.is_empty())
    }
}

impl std::fmt::Debug for OpsBatchQueue {
    fn fmt(&self, f: &mut std::fmt::Formatter<'_>) -> std::fmt::Result {
        f.debug_struct("OpsBatchQueue").finish()?;
        let mut map = f.debug_map();
        let _ = self.0.share_ref(|q| {
            let sizes = q.queues.iter().map(|(id, q)| {
                let h = q
                    .iter()
                    .filter(|b| matches!(b, QueuedOps::Hashes(_)))
                    .count();
                let b = q
                    .iter()
                    .filter(|b| matches!(b, QueuedOps::Bloom(_)))
                    .count();
                (id, (h, b))
            });
            map.entries(sizes);
            Ok(())
        });
        map.finish()
    }
}<|MERGE_RESOLUTION|>--- conflicted
+++ resolved
@@ -94,13 +94,16 @@
         state: RoundState,
         region_set: RegionSetLtcs,
     ) -> KitsuneResult<Vec<ShardedGossipWire>> {
-<<<<<<< HEAD
         if let Some(sent) = state.region_set_sent.as_ref().map(|r| (**r).clone()) {
             // because of the order of arguments, the diff regions will contain the data
             // from *our* side, not our partner's.
             let diff_regions = sent
                 .diff((region_set).clone())
                 .map_err(KitsuneError::other)?;
+
+            // This is a good place to see all the region data go by.
+            // Note, this is a LOT of output!
+            // tracing::info!("region diffs ({}): {:?}", diff_regions.len(), diff_regions);
 
             // subdivide any regions which are too large to fit in a batch.
             // TODO: PERF: this does a DB query per region, and potentially many more for large
@@ -122,40 +125,6 @@
                 }
                 Ok(())
             })?;
-=======
-        Ok(
-            if let Some(sent) = state.region_set_sent.as_ref().map(|r| (**r).clone()) {
-                // because of the order of arguments, the diff regions will contain the data
-                // from *our* side, not our partner's.
-                let diff_regions = sent
-                    .diff((region_set).clone())
-                    .map_err(KitsuneError::other)?;
-
-                // This is a good place to see all the region data go by.
-                // Note, this is a LOT of output!
-                // tracing::info!("region diffs ({}): {:?}", diff_regions.len(), diff_regions);
-
-                // subdivide any regions which are too large to fit in a batch.
-                // TODO: PERF: this does a DB query per region, and potentially many more for large
-                // regions which need to be split many times. Check to make sure this
-                // doesn't become a hotspot.
-                let limited_regions = self
-                    .host_api
-                    .query_size_limited_regions(
-                        self.space.clone(),
-                        self.tuning_params.gossip_max_batch_size,
-                        diff_regions,
-                    )
-                    .await
-                    .map_err(KitsuneError::other)?;
-
-                state.ops_batch_queue.0.share_mut(|queue, _| {
-                    for region in limited_regions {
-                        queue.region_queue.push_back(region)
-                    }
-                    Ok(())
-                })?;
->>>>>>> ecad66c5
 
             self.process_next_region_batch(state).await
         } else {
