use rand::Rng;

use super::*;

impl ShardedGossipLocal {
    /// Try to initiate gossip if we don't currently
    /// have an outgoing gossip.
    pub(super) async fn try_initiate(&self) -> KitsuneResult<Option<Outgoing>> {
        // Get local agents
        let (has_target, local_agents) = self.inner.share_mut(|i, _| {
            i.check_tgt_expired();
            let has_target = i.initiate_tgt.is_some();
            // Clear any expired rounds.
            i.round_map.current_rounds();
            Ok((has_target, i.local_agents.clone()))
        })?;
        // There's already a target so there's nothing to do.
        if has_target {
            return Ok(None);
        }

        // If we don't have a local agent then there's nothing to do.
        if local_agents.is_empty() {
            // No local agents so there's no one to initiate gossip from.
            return Ok(None);
        }

        // Get the local agents intervals.
        let intervals = store::local_arcs(&self.evt_sender, &self.space, &local_agents).await?;

        // Choose a remote agent to gossip with.
        let remote_agent = self
            .find_remote_agent_within_arcset(Arc::new(intervals.clone().into()), &local_agents)
            .await?;

        let id = rand::thread_rng().gen();

        let agent_list = self
            .evt_sender
            .query_agents(
                QueryAgentsEvt::new(self.space.clone()).by_agents(local_agents.iter().cloned()),
            )
            .await
            .map_err(KitsuneError::other)?;

        let maybe_gossip = self.inner.share_mut(|inner, _| {
            Ok(
                if let Some(next_target::Node {
                    agent_info_list,
                    cert,
                    url,
                }) = remote_agent
                {
                    let gossip = ShardedGossipWire::initiate(intervals, id, agent_list);

                    let tgt = ShardedGossipTarget {
                        remote_agent_list: agent_info_list,
                        cert: cert.clone(),
                        tie_break: id,
                        when_initiated: Some(Instant::now()),
                        url: url.clone(),
                    };

                    inner.initiate_tgt = Some(tgt);

                    Some((cert, HowToConnect::Url(url), gossip))
                } else {
                    None
                },
            )
        })?;
        Ok(maybe_gossip)
    }

    /// Receiving an incoming initiate.
    /// - Send back the accept, agent bloom and ops bloom gossip messages.
    /// - Only send the agent bloom if this is a recent gossip type.
    pub(super) async fn incoming_initiate(
        &self,
        peer_cert: Tx2Cert,
        remote_arc_set: Vec<ArcInterval>,
        remote_id: u32,
        remote_agent_list: Vec<AgentInfoSigned>,
    ) -> KitsuneResult<Vec<ShardedGossipWire>> {
        let (local_agents, same_as_target, already_in_progress) =
            self.inner.share_mut(|i, _| {
                let already_in_progress = i.round_map.round_exists(&peer_cert);
                let same_as_target = i
                    .initiate_tgt
                    .as_ref()
                    .filter(|tgt| tgt.cert == peer_cert)
                    .map(|tgt| tgt.tie_break);
                Ok((i.local_agents.clone(), same_as_target, already_in_progress))
            })?;

        // The round is already in progress from our side.
        // The remote side should not be initiating.
        if already_in_progress {
            // This means one side has already started a round but
            // a stale initiate was received.
            return Ok(vec![ShardedGossipWire::already_in_progress()]);
        }

        // If this is the same connection as our current target then we need to decide who proceeds.
        if let Some(our_id) = same_as_target {
            // If we have a lower id then we proceed
            // and the remote will exit.
            // If we have a higher id than the remote
            // then we exit and the remote will proceed.
            // If we tie then we both exit (This will be very rare).
            if our_id >= remote_id {
                return Ok(Vec::with_capacity(0));
            } else {
                self.inner.share_mut(|i, _| {
                    i.initiate_tgt = None;
                    Ok(())
                })?;
            }
        }

        // If we don't have a local agent then there's nothing to do.
        if local_agents.is_empty() {
            // No local agents so there's no one to initiate gossip from.
            return Ok(vec![ShardedGossipWire::no_agents()]);
        }

        // Get the local intervals.
        let local_agent_arcs =
            store::local_agent_arcs(&self.evt_sender, &self.space, &local_agents).await?;
        let local_arcs: Vec<ArcInterval> =
            local_agent_arcs.into_iter().map(|(_, arc)| arc).collect();

<<<<<<< HEAD
        // Send the intervals back as the accept message.
        let mut gossip = vec![ShardedGossipWire::accept(local_arcs.clone())];
=======
        let mut gossip = Vec::with_capacity(3);

        let agent_list = self
            .evt_sender
            .query_agents(
                QueryAgentsEvt::new(self.space.clone()).by_agents(local_agents.iter().cloned()),
            )
            .await
            .map_err(KitsuneError::other)?;

        // Send the intervals back as the accept message.
        gossip.push(ShardedGossipWire::accept(local_arcs.clone(), agent_list));
>>>>>>> 588418a2

        // Generate the bloom filters and new state.
        let state = self
            .generate_blooms(
                remote_agent_list.clone(),
                local_arcs,
                remote_arc_set,
                &mut gossip,
            )
            .await?;

        self.inner.share_mut(|inner, _| {
            inner.round_map.insert(peer_cert.clone(), state);
            // If this is not the target we are accepting
            // then record it as a remote round.
            if inner
                .initiate_tgt
                .as_ref()
                .map_or(true, |tgt| tgt.cert != peer_cert)
            {
                inner.metrics.record_remote_round(&remote_agent_list);
            }
            // If this is the target then we should clear the when initiated timeout.
            if let Some(tgt) = inner.initiate_tgt.as_mut() {
                if tgt.cert == peer_cert {
                    tgt.when_initiated = None;
                    // we also want to update the agent list
                    // with that reported by the remote end
                    tgt.remote_agent_list = remote_agent_list;
                }
            }
            Ok(())
        })?;
        Ok(gossip)
    }

    /// Generate the bloom filters and generate a new state.
    /// - Agent bloom is only generated if this is a `Recent` gossip type.
    /// - Empty blooms are not created.
    /// - A new state is created for this round.
    pub(super) async fn generate_blooms(
        &self,
        remote_agent_list: Vec<AgentInfoSigned>,
        local_arcs: Vec<ArcInterval>,
        remote_arc_set: Vec<ArcInterval>,
        gossip: &mut Vec<ShardedGossipWire>,
    ) -> KitsuneResult<RoundState> {
        // Create the common arc set from the remote and local arcs.
        let arc_set: DhtArcSet = local_arcs.into();
        let remote_arc_set: DhtArcSet = remote_arc_set.into();
        let common_arc_set = Arc::new(arc_set.intersection(&remote_arc_set));

        // Generate the new state.
<<<<<<< HEAD
        let state = self.new_state(common_arc_set)?;
=======
        let mut state = self.new_state(remote_agent_list, common_arc_set)?;
>>>>>>> 588418a2

        // Generate the agent bloom.
        if let GossipType::Recent = self.gossip_type {
            let bloom = self.generate_agent_bloom(state.clone()).await?;
            if let Some(bloom) = bloom {
                let bloom = encode_bloom_filter(&bloom);
                gossip.push(ShardedGossipWire::agents(bloom));
            }
        }

        self.next_bloom_batch(state, gossip).await
    }

    /// Generate the next batch of blooms from this state.
    /// If there is a saved cursor from a previous partial
    /// batch then this will pick up from there.
    /// Otherwise s batch of blooms for the entire search window
    /// will be attempted (if this is too many hashes then it will
    /// create a new partial batch of blooms.)
    pub(super) async fn next_bloom_batch(
        &self,
        mut state: RoundState,
        gossip: &mut Vec<ShardedGossipWire>,
    ) -> KitsuneResult<RoundState> {
        // Get the default window for this gossip loop.
        let mut window = self.calculate_time_range();

        // If there is a previously saved cursor then start from there.
        if let Some(cursor) = state.bloom_batch_cursor.take() {
            window.start = cursor;
        }
        let blooms = self
            .generate_ops_blooms_for_time_window(&state.common_arc_set, window)
            .await?;

        let blooms = match blooms {
            bloom::Batch::Complete(blooms) => blooms,
            bloom::Batch::Partial { cursor, data } => {
                // This batch of blooms is partial so save the cursor in this rounds state.
                state.bloom_batch_cursor = Some(cursor);
                data
            }
        };

        // If no blooms were found for this time window then return a no overlap.
        if blooms.is_empty() {
            // Check if this is the final time window.
            gossip.push(ShardedGossipWire::ops(
                EncodedTimedBloomFilter::NoOverlap,
                true,
            ));
        }

        let len = blooms.len();

        // Encode each bloom found for this time window.
        for (i, bloom) in blooms.into_iter().enumerate() {
            let time_window = bloom.time;
            let bloom = match bloom.bloom {
                // We have some hashes so request all missing from the bloom.
                Some(bloom) => {
                    let bytes = encode_bloom_filter(&bloom);
                    EncodedTimedBloomFilter::HaveHashes {
                        filter: bytes,
                        time_window,
                    }
                }
                // We have no hashes for this time window but we do have agents
                // that hold the arc so request all the ops the remote holds.
                None => EncodedTimedBloomFilter::MissingAllHashes { time_window },
            };
            state.increment_sent_ops_blooms();

            // Check if this is the final time window and the final bloom for this window.
            if i == len - 1 && state.bloom_batch_cursor.is_none() {
                gossip.push(ShardedGossipWire::ops(bloom, true));
            } else {
                gossip.push(ShardedGossipWire::ops(bloom, false));
            }
        }

        Ok(state)
    }
}<|MERGE_RESOLUTION|>--- conflicted
+++ resolved
@@ -130,12 +130,6 @@
         let local_arcs: Vec<ArcInterval> =
             local_agent_arcs.into_iter().map(|(_, arc)| arc).collect();
 
-<<<<<<< HEAD
-        // Send the intervals back as the accept message.
-        let mut gossip = vec![ShardedGossipWire::accept(local_arcs.clone())];
-=======
-        let mut gossip = Vec::with_capacity(3);
-
         let agent_list = self
             .evt_sender
             .query_agents(
@@ -145,8 +139,7 @@
             .map_err(KitsuneError::other)?;
 
         // Send the intervals back as the accept message.
-        gossip.push(ShardedGossipWire::accept(local_arcs.clone(), agent_list));
->>>>>>> 588418a2
+        let mut gossip = vec![ShardedGossipWire::accept(local_arcs.clone(), agent_list)];
 
         // Generate the bloom filters and new state.
         let state = self
@@ -200,11 +193,7 @@
         let common_arc_set = Arc::new(arc_set.intersection(&remote_arc_set));
 
         // Generate the new state.
-<<<<<<< HEAD
-        let state = self.new_state(common_arc_set)?;
-=======
-        let mut state = self.new_state(remote_agent_list, common_arc_set)?;
->>>>>>> 588418a2
+        let state = self.new_state(remote_agent_list, common_arc_set)?;
 
         // Generate the agent bloom.
         if let GossipType::Recent = self.gossip_type {
