use super::*;

use kitsune_p2p_types::tx2::tx2_adapter::test_utils::*;
use kitsune_p2p_types::tx2::tx2_adapter::*;

use once_cell::sync::Lazy;

use std::sync::atomic;

/// create a "signed" agent info uniq by a u8
fn make_agent(c: u8) -> AgentInfoSigned {
    let space = Arc::new(KitsuneSpace(vec![0; 36]));
    let agent = Arc::new(KitsuneAgent(vec![c; 36]));
    futures::executor::block_on(AgentInfoSigned::sign(
        space,
        agent,
        u32::MAX,
        vec![format!("fake://{}", c).into()],
        42,
        69,
        |_| async move { Ok(Arc::new(vec![0; 64].into())) },
    ))
    .unwrap()
}

static A1: Lazy<AgentInfoSigned> = Lazy::new(|| make_agent(1));
static A2: Lazy<AgentInfoSigned> = Lazy::new(|| make_agent(2));
static A3: Lazy<AgentInfoSigned> = Lazy::new(|| make_agent(3));
static A4: Lazy<AgentInfoSigned> = Lazy::new(|| make_agent(4));

static CERT_IDX: atomic::AtomicU8 = atomic::AtomicU8::new(0);

/// create incrementing "uniq" Tx2Certs
fn next_cert() -> Tx2Cert {
    vec![CERT_IDX.fetch_add(1, atomic::Ordering::Relaxed); 32].into()
}

/// spawn a ghost actor for SpaceInternal
async fn build_space_internal(
    m: MockSpaceInternalHandler,
) -> ghost_actor::GhostSender<SpaceInternal> {
    let b = ghost_actor::actor_builder::GhostActorBuilder::new();
    let i_s = b
        .channel_factory()
        .create_channel::<SpaceInternal>()
        .await
        .unwrap();
    tokio::task::spawn(b.spawn(m));
    i_s
}

/// spawn a ghost actor for KitsuneP2pEvent
async fn build_event_handler(
    m: MockKitsuneP2pEventHandler,
) -> futures::channel::mpsc::Sender<KitsuneP2pEvent> {
    let b = ghost_actor::actor_builder::GhostActorBuilder::new();
    let (evt_sender, r) = futures::channel::mpsc::channel::<KitsuneP2pEvent>(4096);
    b.channel_factory().attach_receiver(r).await.unwrap();
    tokio::task::spawn(b.spawn(m));
    evt_sender
}

/// spawn an endpoint adapter factory, then fetch a single ep handle
async fn build_ep_hnd(config: Arc<KitsuneP2pConfig>, m: MockBindAdapt) -> Tx2EpHnd<wire::Wire> {
    let f: AdapterFactory = Arc::new(m);
    let f = tx2_pool_promote(f, config.tuning_params.clone());
    let f = tx2_api::<wire::Wire>(f, Default::default());

    let mut ep = f
        .bind("fake://0", config.tuning_params.implicit_timeout())
        .await
        .unwrap();
    let ep_hnd = ep.handle().clone();
    tokio::task::spawn(async move { while let Some(_) = ep.next().await {} });
    ep_hnd
}

#[tokio::test]
async fn test_rpc_multi_logic_mocked() {
    observability::test_run().ok();

    // allow fake timing during test
    tokio::time::pause();

    let space = Arc::new(KitsuneSpace(vec![0; 36]));

    // build our "SpaceInternal" sender
    let mut m = MockSpaceInternalHandler::new();
    // just make is_agent_local always return false
    m.expect_handle_is_agent_local()
        .returning(|_| ok_fut(Ok(false)));
    let i_s = build_space_internal(m).await;

    // build our "KitsuneP2pEvent" sender
    let mut m = MockKitsuneP2pEventHandler::new();
    let start = tokio::time::Instant::now();
    // don't return any infos to start, then return 4 to test our loops
    m.expect_handle_query_agents().returning(move |_| {
        let mut out = Vec::new();
        if start.elapsed().as_secs_f64() > 1.0 {
            out.push(A1.clone());
            out.push(A2.clone());
            out.push(A3.clone());
            out.push(A4.clone());
        }
        ok_fut(Ok(out))
    });
<<<<<<< HEAD
    m.expect_handle_k_gen_req()
        .returning(move |_| ok_fut(Ok(KGenRes::RecordMetrics(()))));
=======

>>>>>>> e5654202
    let evt_sender = build_event_handler(m).await;
    let host_api = HostStub::new();

    let config = Arc::new(KitsuneP2pConfig::default());

    // mock out our bind adapter
    let mut m = MockBindAdapt::new();
    m.expect_bind().returning(move |_, _| {
        async move {
            let mut m = MockEndpointAdapt::new();
            let uniq = Uniq::default();
            // return a uniq identifier
            m.expect_uniq().returning(move || uniq);
            let cert = next_cert();
            // return a uniq cert
            m.expect_local_cert().returning(move || cert.clone());
            // allow making "outgoing" connections that will respond how
            // we configure them to
            m.expect_connect().returning(move |_, _| {
                async move {
                    let (w_send, w_recv) = tokio::sync::mpsc::channel(1);
                    let w_recv = Arc::new(parking_lot::Mutex::new(Some(w_recv)));

                    // mock out our connection adapter
                    let mut m = MockConAdapt::new();
                    let uniq = Uniq::default();
                    // return a uniq identifier
                    m.expect_uniq().returning(move || uniq);
                    // this is an "outgoing" connection
                    m.expect_dir().returning(|| Tx2ConDir::Outgoing);
                    let cert = next_cert();
                    // return a uniq cert to identify our peer
                    m.expect_peer_cert().returning(move || cert.clone());
                    // allow making "outgoing" channels that will respond
                    // how we configure them to
                    m.expect_out_chan().returning(move |_| {
                        let w_send = w_send.clone();
                        let mut m = MockAsFramedWriter::new();
                        // when we get an outgoing write event
                        // turn around and respond appropriately for
                        // our test
                        m.expect_write().returning(move |msg_id, mut buf, _| {
                            let w_send = w_send.clone();
                            use kitsune_p2p_types::codec::Codec;
                            let (_, wire) = wire::Wire::decode_ref(&buf).unwrap();
                            async move {
                                let resp = match wire {
                                    wire::Wire::Call(wire::Call {
                                        space: _,
                                        to_agent: _,
                                        data,
                                    }) => {
                                        println!(
                                            "GOT CALL: {:?} {}",
                                            msg_id,
                                            String::from_utf8_lossy(&data)
                                        );
                                        wire::Wire::call_resp(data)
                                    }
                                    oth => {
                                        let reason =
                                            format!("test doesn't handle {:?} requests", oth);
                                        wire::Wire::failure(reason)
                                    }
                                };
                                let data = resp.encode_vec().unwrap();
                                buf.clear();
                                buf.extend_from_slice(&data);
                                // forward this message to our "recv" side
                                w_send.send((msg_id.as_res(), buf)).await.unwrap();

                                Ok(())
                            }
                            .boxed()
                        });
                        let out: OutChan = Box::new(m);
                        async move { Ok(out) }.boxed()
                    });
                    let con: Arc<dyn ConAdapt> = Arc::new(m);

                    // make an incoming reader that will forward responses
                    // according to the logic in the writer above
                    let mut m = MockAsFramedReader::new();
                    m.expect_read().returning(move |_| {
                        let w_recv = w_recv.clone();
                        async move {
                            let mut w = match w_recv.lock().take() {
                                Some(w) => w,
                                None => return Err("end".into()),
                            };

                            let r = match w.recv().await {
                                Some(r) => r,
                                None => return Err("end".into()),
                            };

                            *w_recv.lock() = Some(w);
                            Ok(r)
                        }
                        .boxed()
                    });

                    // we'll only establish one single in channel
                    let once: InChan = Box::new(m);
                    let once =
                        futures::stream::once(async move { async move { Ok(once) }.boxed() });
                    // then just pend the stream
                    let s = once.chain(futures::stream::pending());
                    let rcv = gen_mock_in_chan_recv_adapt(s.boxed());
                    Ok((con, rcv))
                }
                .boxed()
            });
            let ep: Arc<dyn EndpointAdapt> = Arc::new(m);

            // we will never receive any "incoming" connections
            let c = gen_mock_con_recv_adapt(futures::stream::pending().boxed());

            Ok((ep, c))
        }
        .boxed()
    });
    let ep_hnd = build_ep_hnd(config.clone(), m).await;

    let metrics = MetricsSync::default();
    let metric_exchange = MetricExchangeSync::spawn(
        space.clone(),
        config.tuning_params.clone(),
        host_api.clone(),
        metrics.clone(),
    );

    // build up the ro_inner that discover calls expect
    let ro_inner = Arc::new(SpaceReadOnlyInner {
        space: space.clone(),
        i_s,
        evt_sender,
        host_api,
        ep_hnd,
        parallel_notify_permit: Arc::new(tokio::sync::Semaphore::new(
            config.tuning_params.concurrent_limit_per_thread,
        )),
        config,
        metrics,
        metric_exchange,
    });

    let basis = Arc::new(KitsuneBasis(vec![0; 36]));

    // excercise the rpc multi logic
    let res = handle_rpc_multi(
        actor::RpcMulti {
            space,
            basis,
            payload: b"test".to_vec(),
            max_remote_agent_count: 3,
            max_timeout: KitsuneTimeout::from_millis(30000),
            remote_request_grace_ms: 3000,
        },
        ro_inner,
        HashSet::new(),
    )
    .await
    .unwrap();

    // await responses
    println!("{:#?}", res);
    assert_eq!(3, res.len());
    for r in res {
        let RpcMultiResponse { response, .. } = r;
        assert_eq!(b"test", response.as_slice());
    }
}<|MERGE_RESOLUTION|>--- conflicted
+++ resolved
@@ -105,12 +105,7 @@
         }
         ok_fut(Ok(out))
     });
-<<<<<<< HEAD
-    m.expect_handle_k_gen_req()
-        .returning(move |_| ok_fut(Ok(KGenRes::RecordMetrics(()))));
-=======
-
->>>>>>> e5654202
+
     let evt_sender = build_event_handler(m).await;
     let host_api = HostStub::new();
 
