//! This is a temporary quick-hack gossip module for use with the
//! in-memory / full-sync / non-sharded networking module

<<<<<<< HEAD
use crate::{types::actor::KitsuneP2pResult, types::gossip::*, *};
=======
use crate::{
    agent_store::AgentInfoSigned,
    types::{actor::KitsuneP2pResult, gossip::*},
    *,
};
>>>>>>> c01fe95a
use ghost_actor::dependencies::{tracing, tracing_futures};
use kitsune_p2p_types::dht_arc::DhtArc;
use std::{collections::HashSet, iter::FromIterator, sync::Arc};

ghost_actor::ghost_chan! {
    /// "Event" requests emitted by the gossip module
    pub chan GossipEvent<crate::KitsuneP2pError> {
        /// get a list of agents we know about
        fn list_neighbor_agents() -> ListNeighborAgents;

        /// fetch op list from/to with constraints
        fn req_op_hashes(
            input: ReqOpHashesEvt,
        ) -> OpHashesAgentHashes;

        /// fetch op data for op hash list
        fn req_op_data(
            input: ReqOpDataEvt
        ) -> OpDataAgentInfo;

        /// we have gossip to forward
        fn gossip_ops(
            input: GossipEvt,
        ) -> ();
    }
}

pub type GossipEventReceiver = futures::channel::mpsc::Receiver<GossipEvent>;

/// spawn a gossip module to control gossip for a space
pub fn spawn_gossip_module() -> GossipEventReceiver {
    let (evt_send, evt_recv) = futures::channel::mpsc::channel(10);

    tokio::task::spawn(gossip_loop(evt_send));

    evt_recv
}

#[tracing::instrument(skip(evt_send))]
/// the gossip module is not an actor because we want to pause while
/// awaiting requests - not process requests in parallel.
async fn gossip_loop(
    evt_send: futures::channel::mpsc::Sender<GossipEvent>,
) -> KitsuneP2pResult<()> {
    let mut gossip_data = GossipData::new(evt_send);
    loop {
        gossip_data
            .take_action()
            .await
            .map_err(|e| {
                tracing::error!(msg = "gossip loop failed", ?e);
                e
            })
            .expect("Gossip loop has failed");

        tokio::time::delay_for(std::time::Duration::from_millis(10)).await;
    }
}

struct GossipData {
    evt_send: futures::channel::mpsc::Sender<GossipEvent>,
    pending_gossip_list: Vec<(Arc<KitsuneAgent>, Arc<KitsuneAgent>)>,
}

impl GossipData {
    pub fn new(evt_send: futures::channel::mpsc::Sender<GossipEvent>) -> Self {
        Self {
            evt_send,
            pending_gossip_list: Vec::new(),
        }
    }

    pub async fn take_action(&mut self) -> KitsuneP2pResult<()> {
        if self.pending_gossip_list.is_empty() {
            self.fetch_pending_gossip_list().await?;
        } else {
            self.process_next_gossip().await?;
        }
        Ok(())
    }

    async fn fetch_pending_gossip_list(&mut self) -> KitsuneP2pResult<()> {
        let (local_agents, remote_agents) = self.evt_send.list_neighbor_agents().await?;
        // super naive gossip just processes all combinations
        // also causes duplication because it runs pairs from both sides
        for (i, a1) in local_agents.iter().enumerate() {
            for a2 in local_agents.iter().skip(i) {
                // at the very least, avoid gossiping with ourselves
                if a1 != a2 {
                    self.pending_gossip_list.push((a1.clone(), a2.clone()));
                }
            }
            for a2 in remote_agents.iter() {
                self.pending_gossip_list.push((a1.clone(), a2.clone()));
            }
        }
        Ok(())
    }

    #[tracing::instrument(skip(self))]
    async fn process_next_gossip(&mut self) -> KitsuneP2pResult<()> {
        // !is_empty() checked above in take_action
        let (from_agent, to_agent) = self.pending_gossip_list.remove(0);
        let span = tracing::debug_span!("next_gossip", ?from_agent, ?to_agent);

        // required so from_iters below know the build_hasher type
        type S = HashSet<Arc<KitsuneOpHash>>;
        type A = HashSet<(Arc<KitsuneAgent>, u64)>;

        // we'll just fetch all with no constraints for now
        let (op_hashes_from, agent_info_from) = self
            .evt_send
            .req_op_hashes(ReqOpHashesEvt::new(
                from_agent.clone(), // from not to because we're initiating
                from_agent.clone(),
                DhtArc::new(0, u32::MAX),
                i64::MIN,
                i64::MAX,
            ))
            .await?;
        let op_hashes_from: S = HashSet::from_iter(op_hashes_from);
        let agent_info_from: A = HashSet::from_iter(agent_info_from);
        span.in_scope(|| {
            tracing::debug!(from_has_len = ?op_hashes_from.len());
        });

        // we'll just fetch all with no constraints for now
        let (op_hashes_to, agent_info_to) = self
            .evt_send
            .req_op_hashes(ReqOpHashesEvt::new(
                from_agent.clone(),
                to_agent.clone(),
                DhtArc::new(0, u32::MAX),
                i64::MIN,
                i64::MAX,
            ))
            .await?;
        let op_hashes_to: S = HashSet::from_iter(op_hashes_to);
        let agent_info_to: A = HashSet::from_iter(agent_info_to);
        span.in_scope(|| {
            tracing::debug!(to_has_len = ?op_hashes_to.len());
        });

        // values that to_agent has, and from_agent needs
        let from_needs = op_hashes_to
            .difference(&op_hashes_from)
            .cloned()
            .collect::<Vec<_>>();
        let from_needs_agents = agent_info_to
            .difference(&agent_info_from)
            .cloned()
            .map(|(ai, _)| ai)
            .collect::<Vec<_>>();
        span.in_scope(|| {
            tracing::debug!(?from_needs_agents);
            tracing::debug!(from_needs_len = ?from_needs.len());
        });

        // values that from_agent has, and to_agent needs
        let to_needs = op_hashes_from
            .difference(&op_hashes_to)
            .cloned()
            .collect::<Vec<_>>();
        let to_needs_agents = agent_info_from
            .difference(&agent_info_to)
            .cloned()
            .map(|(ai, _)| ai)
            .collect::<Vec<_>>();
        span.in_scope(|| {
            tracing::debug!(?to_needs_agents);
            tracing::debug!(to_needs_len = ?to_needs.len());
        });

        // fetch values that to_agent needs from from_agent
        if !to_needs.is_empty() || !to_needs_agents.is_empty() {
            if let Ok((r_ops, r_peers)) = self
                .evt_send
                .req_op_data(ReqOpDataEvt::new(
                    from_agent.clone(), // from not to because we're initiating
                    from_agent.clone(),
                    to_needs,
                    to_needs_agents,
                ))
                .await
            {
                if !r_ops.is_empty() || !r_peers.is_empty() {
                    if let Err(e) = self
                        .evt_send
                        .gossip_ops(GossipEvt::new(
                            from_agent.clone(),
                            to_agent.clone(),
                            r_ops,
                            r_peers,
                        ))
                        .await
                    {
                        span.in_scope(|| {
                            tracing::error!(gossip_failed_to_send = ?e, ?to_agent);
                        });
                    }
                }
            }
        }

        // fetch values that from_agent needs from to_agent
        if !from_needs.is_empty() || !from_needs_agents.is_empty() {
            if let Ok((r_ops, r_peers)) = self
                .evt_send
                .req_op_data(ReqOpDataEvt::new(
                    from_agent.clone(),
                    to_agent.clone(),
                    from_needs,
                    from_needs_agents,
                ))
                .await
            {
                if !r_ops.is_empty() || !r_peers.is_empty() {
                    if let Err(e) = self
                        .evt_send
                        .gossip_ops(GossipEvt::new(
                            to_agent.clone(), // we fetched from to
                            from_agent.clone(),
                            r_ops,
                            r_peers,
                        ))
                        .await
                    {
                        span.in_scope(|| {
                            tracing::error!(gossip_failed_to_get_from = ?e, ?to_agent);
                        });
                    }
                }
            }
        }

        Ok(())
    }
}<|MERGE_RESOLUTION|>--- conflicted
+++ resolved
@@ -1,15 +1,10 @@
 //! This is a temporary quick-hack gossip module for use with the
 //! in-memory / full-sync / non-sharded networking module
 
-<<<<<<< HEAD
-use crate::{types::actor::KitsuneP2pResult, types::gossip::*, *};
-=======
 use crate::{
-    agent_store::AgentInfoSigned,
     types::{actor::KitsuneP2pResult, gossip::*},
     *,
 };
->>>>>>> c01fe95a
 use ghost_actor::dependencies::{tracing, tracing_futures};
 use kitsune_p2p_types::dht_arc::DhtArc;
 use std::{collections::HashSet, iter::FromIterator, sync::Arc};
