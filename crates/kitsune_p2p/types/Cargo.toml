[package]
name = "kitsune_p2p_types"
version = "0.0.1"
description = "types subcrate for kitsune-p2p"
license = "Apache-2.0"
homepage = "https://github.com/holochain/holochain"
documentation = "https://github.com/holochain/holochain"
authors = [ "Holochain Core Dev Team <devcore@holochain.org>" ]
keywords = [ "holochain", "holo", "p2p", "dht", "networking" ]
categories = [ "network-programming" ]
edition = "2018"

[dependencies]
derive_more = "0.99.7"
futures = "0.3"
ghost_actor = "0.3.0-alpha.1"
nanoid = "0.3"
observability = "0.1.3"
once_cell = "1.4"
parking_lot = "0.11"
paste = "1.0.3"
rmp-serde = "0.15"
serde = { version = "1", features = [ "derive", "rc" ] }
serde_json = { version = "1", features = [ "preserve_order" ] }
sysinfo = "0.15.9"
thiserror = "1.0.22"
<<<<<<< HEAD
tokio = { version = "0.2", features = [ "full" ] }
url = "2"
=======
tokio = { version = "1.3", features = [ "full" ] }
tokio-stream = { version = "0.1", features = [ "sync", "net" ] }
>>>>>>> f7a0b1c0
url2 = "0.0.6"

[dev-dependencies]
tracing-subscriber = "0.2"<|MERGE_RESOLUTION|>--- conflicted
+++ resolved
@@ -24,13 +24,9 @@
 serde_json = { version = "1", features = [ "preserve_order" ] }
 sysinfo = "0.15.9"
 thiserror = "1.0.22"
-<<<<<<< HEAD
-tokio = { version = "0.2", features = [ "full" ] }
-url = "2"
-=======
 tokio = { version = "1.3", features = [ "full" ] }
 tokio-stream = { version = "0.1", features = [ "sync", "net" ] }
->>>>>>> f7a0b1c0
+url = "2"
 url2 = "0.0.6"
 
 [dev-dependencies]
