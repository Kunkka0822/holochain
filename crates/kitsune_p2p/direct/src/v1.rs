--- conflicted
+++ resolved
@@ -556,13 +556,12 @@
                         .boxed()
                         .into()));
                 }
-<<<<<<< HEAD
                 event::KitsuneP2pEvent::QueryGossipAgents { respond, input, .. } => {
                     respond.r(Ok(handle_query_gossip_agents(kdirect.clone(), input)
                         .map_err(KitsuneP2pError::other)
                         .boxed()
                         .into()));
-=======
+                }
                 event::KitsuneP2pEvent::QueryAgentInfoSignedNearBasis {
                     respond,
                     space,
@@ -579,7 +578,6 @@
                     .map_err(KitsuneP2pError::other)
                     .boxed()
                     .into()));
->>>>>>> 143b7939
                 }
                 event::KitsuneP2pEvent::PutMetricDatum { respond, datum, .. } => {
                     respond.r(Ok(handle_put_metric_datum(kdirect.clone(), datum)
