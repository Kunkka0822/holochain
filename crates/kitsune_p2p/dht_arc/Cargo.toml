--- conflicted
+++ resolved
@@ -23,11 +23,8 @@
 maplit = "1"
 observability = "0.1"
 pretty_assertions = "0.7.2"
-<<<<<<< HEAD
-=======
 rand = "0.8.5"
 statrs = "0.15"
->>>>>>> 78c89b77
 tracing = "0.1"
 
 [features]
