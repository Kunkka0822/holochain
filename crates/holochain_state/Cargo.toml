--- conflicted
+++ resolved
@@ -59,10 +59,7 @@
     "holochain_types/test_utils",
     "holochain_zome_types/test_utils",
     "holochain_wasm_test_utils",
-<<<<<<< HEAD
+    "base64",
     "contrafact",
-=======
     "tempdir",
-    "base64",
->>>>>>> 1aa2bfbe
 ]