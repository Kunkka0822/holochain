--- conflicted
+++ resolved
@@ -7,11 +7,8 @@
   "crates/holochain",
   "crates/state",
   "crates/types",
-<<<<<<< HEAD
   "crates/crypto",
-=======
   "crates/websocket",
->>>>>>> 545603a6
 ]
 
 exclude = [
