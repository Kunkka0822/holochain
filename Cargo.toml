[workspace]
members = [
  "crates/fixt",
  "crates/fixt/test",
  "crates/hdk",
  "crates/hdk_derive",
  "crates/holo_hash",
<<<<<<< HEAD
  "crates/idk",
=======
  "crates/holochain_deterministic_integrity",
  "crates/mock_hdi",
>>>>>>> 936f53b3
  "crates/mr_bundle",

  "crates/holochain_integrity_types",
  "crates/holochain_zome_types",
  "crates/holochain_types",
  "crates/holochain",
  "crates/holochain_cascade",
  "crates/holochain_conductor_api",
  "crates/holochain_p2p",
  "crates/holochain_keystore",
  "crates/holochain_sqlite",
  "crates/holochain_state",
  "crates/holochain_sqlite",
  "crates/holochain_websocket",
  "crates/holochain_util",

  "crates/hc",
  "crates/hc_bundle",
  "crates/hc_sandbox",

  "crates/kitsune_p2p/dht_arc",
  "crates/kitsune_p2p/bootstrap",
  "crates/kitsune_p2p/direct",
  "crates/kitsune_p2p/direct_api",
  "crates/kitsune_p2p/direct_test",
  "crates/kitsune_p2p/kitsune_p2p",
  "crates/kitsune_p2p/mdns",
  "crates/kitsune_p2p/proxy",
  "crates/kitsune_p2p/timestamp",
  "crates/kitsune_p2p/transport_quic",
  "crates/kitsune_p2p/types",

  "crates/test_utils/mock_idk",
  "crates/test_utils/wasm",
  "crates/test_utils/wasm_common",
]

exclude = ["crates/diagnostics", "crates/release-automation"]

[profile.fast-test]
inherits = "dev"

[profile.fast-test.package."*"]
opt-level = 3
debug = true
debug-assertions = false
overflow-checks = false
incremental = false
codegen-units = 16

[patch.crates-io]
# holochain_wasmer_guest = { git = "https://github.com/holochain/holochain-wasmer.git", branch = "pr/bump-serde" }
# holochain_wasmer_host = { git = "https://github.com/holochain/holochain-wasmer.git", branch = "pr/bump-serde" }
# holochain_wasmer_common = { git = "https://github.com/holochain/holochain-wasmer.git", branch = "pr/bump-serde" }
# holochain_serialized_bytes = { git = "https://github.com/holochain/holochain-serialization.git", branch = "develop" }
# holochain_serialized_bytes_derive = { git = "https://github.com/holochain/holochain-serialization.git", branch = "develop" }
# observability = { git = "https://github.com/freesig/observability.git", branch = "main" }
# ghost_actor = { path = "../ghost_actor/crates/ghost_actor" }
# ghost_actor = { git = "https://github.com/holochain/ghost_actor.git", branch = "add_observability" }
# lair_keystore_api = { git = "https://github.com/holochain/lair.git" }
# lair_keystore_client = { git = "https://github.com/holochain/lair.git", branch = "pr/tokio-1" }
# lair_keystore_api = { path = "../lair/crates/lair_keystore_api" }
# lair_keystore_client = { path = "../lair/crates/lair_keystore_client" }
# observability = { path = "../../rust/observability" }
# r2d2_sqlite = { path = "../r2d2-sqlite" }
# new_lair_api = { path = "../lair/crates/lair_keystore_api", package = "lair_keystore_api" }<|MERGE_RESOLUTION|>--- conflicted
+++ resolved
@@ -5,12 +5,8 @@
   "crates/hdk",
   "crates/hdk_derive",
   "crates/holo_hash",
-<<<<<<< HEAD
-  "crates/idk",
-=======
   "crates/holochain_deterministic_integrity",
   "crates/mock_hdi",
->>>>>>> 936f53b3
   "crates/mr_bundle",
 
   "crates/holochain_integrity_types",
@@ -43,7 +39,6 @@
   "crates/kitsune_p2p/transport_quic",
   "crates/kitsune_p2p/types",
 
-  "crates/test_utils/mock_idk",
   "crates/test_utils/wasm",
   "crates/test_utils/wasm_common",
 ]
