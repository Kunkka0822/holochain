--- conflicted
+++ resolved
@@ -14,12 +14,8 @@
 test_wasm_common = { version = "=0.0.1", path = "../../wasm_common" }
 holochain_serialized_bytes = "=0.0.36"
 serde = "=1.0.104"
-<<<<<<< HEAD
-sx_wasm_types = { version = "=0.0.1", path = "../../../crates/wasm_types" }
+sx_zome_types = { version = "=0.0.1", path = "../../../crates/zome_types" }
 
 [patch.crates-io]
 holochain_serialized_bytes = { version = "=0.0.36", git = "https://github.com/holochain/holochain-serialization.git", branch = "unpinned" }
-holochain_serialized_bytes_derive = { version = "=0.0.36", git = "https://github.com/holochain/holochain-serialization.git", branch = "unpinned" }
-=======
-sx_zome_types = { version = "=0.0.1", path = "../../../crates/zome_types" }
->>>>>>> 4640e6c1
+holochain_serialized_bytes_derive = { version = "=0.0.36", git = "https://github.com/holochain/holochain-serialization.git", branch = "unpinned" }